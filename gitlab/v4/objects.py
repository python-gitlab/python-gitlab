--- conflicted
+++ resolved
@@ -2364,15 +2364,6 @@
                      ('description', 'ref', 'cron', 'cron_timezone', 'active'))
 
 
-<<<<<<< HEAD
-class ProjectPipelineJobManager(ListMixin, RESTManager):
-    _path = '/projects/%(project_id)s/pipelines/%(pipeline_id)s/jobs'
-    _obj_cls = ProjectPipelineJob
-    _from_parent_attrs = {'project_id': 'project_id', 'pipeline_id': 'id'}
-
-
-=======
->>>>>>> 92ca5c4f
 class ProjectSnippetNoteAwardEmoji(ObjectDeleteMixin, RESTObject):
     pass
 
