--- conflicted
+++ resolved
@@ -82,5763 +82,4 @@
 ACCESS_REPORTER = 20
 ACCESS_DEVELOPER = 30
 ACCESS_MASTER = 40
-<<<<<<< HEAD
-ACCESS_OWNER = 50
-
-
-class SidekiqManager(RESTManager):
-    """Manager for the Sidekiq methods.
-
-    This manager doesn't actually manage objects but provides helper fonction
-    for the sidekiq metrics API.
-    """
-
-    @cli.register_custom_action("SidekiqManager")
-    @exc.on_http_error(exc.GitlabGetError)
-    def queue_metrics(self, **kwargs):
-        """Return the registred queues information.
-
-        Args:
-            **kwargs: Extra options to send to the server (e.g. sudo)
-
-        Raises:
-            GitlabAuthenticationError: If authentication is not correct
-            GitlabGetError: If the information couldn't be retrieved
-
-        Returns:
-            dict: Information about the Sidekiq queues
-        """
-        return self.gitlab.http_get("/sidekiq/queue_metrics", **kwargs)
-
-    @cli.register_custom_action("SidekiqManager")
-    @exc.on_http_error(exc.GitlabGetError)
-    def process_metrics(self, **kwargs):
-        """Return the registred sidekiq workers.
-
-        Args:
-            **kwargs: Extra options to send to the server (e.g. sudo)
-
-        Raises:
-            GitlabAuthenticationError: If authentication is not correct
-            GitlabGetError: If the information couldn't be retrieved
-
-        Returns:
-            dict: Information about the register Sidekiq worker
-        """
-        return self.gitlab.http_get("/sidekiq/process_metrics", **kwargs)
-
-    @cli.register_custom_action("SidekiqManager")
-    @exc.on_http_error(exc.GitlabGetError)
-    def job_stats(self, **kwargs):
-        """Return statistics about the jobs performed.
-
-        Args:
-            **kwargs: Extra options to send to the server (e.g. sudo)
-
-        Raises:
-            GitlabAuthenticationError: If authentication is not correct
-            GitlabGetError: If the information couldn't be retrieved
-
-        Returns:
-            dict: Statistics about the Sidekiq jobs performed
-        """
-        return self.gitlab.http_get("/sidekiq/job_stats", **kwargs)
-
-    @cli.register_custom_action("SidekiqManager")
-    @exc.on_http_error(exc.GitlabGetError)
-    def compound_metrics(self, **kwargs):
-        """Return all available metrics and statistics.
-
-        Args:
-            **kwargs: Extra options to send to the server (e.g. sudo)
-
-        Raises:
-            GitlabAuthenticationError: If authentication is not correct
-            GitlabGetError: If the information couldn't be retrieved
-
-        Returns:
-            dict: All available Sidekiq metrics and statistics
-        """
-        return self.gitlab.http_get("/sidekiq/compound_metrics", **kwargs)
-
-
-class Event(RESTObject):
-    _id_attr = None
-    _short_print_attr = "target_title"
-
-
-class AuditEvent(RESTObject):
-    _id_attr = "id"
-
-
-class AuditEventManager(ListMixin, RESTManager):
-    _path = "/audit_events"
-    _obj_cls = AuditEvent
-    _list_filters = ("created_after", "created_before", "entity_type", "entity_id")
-
-
-class EventManager(ListMixin, RESTManager):
-    _path = "/events"
-    _obj_cls = Event
-    _list_filters = ("action", "target_type", "before", "after", "sort")
-
-
-class UserActivities(RESTObject):
-    _id_attr = "username"
-
-
-class UserStatus(RESTObject):
-    _id_attr = None
-    _short_print_attr = "message"
-
-
-class UserStatusManager(GetWithoutIdMixin, RESTManager):
-    _path = "/users/%(user_id)s/status"
-    _obj_cls = UserStatus
-    _from_parent_attrs = {"user_id": "id"}
-
-
-class UserActivitiesManager(ListMixin, RESTManager):
-    _path = "/user/activities"
-    _obj_cls = UserActivities
-
-
-class UserCustomAttribute(ObjectDeleteMixin, RESTObject):
-    _id_attr = "key"
-
-
-class UserCustomAttributeManager(RetrieveMixin, SetMixin, DeleteMixin, RESTManager):
-    _path = "/users/%(user_id)s/custom_attributes"
-    _obj_cls = UserCustomAttribute
-    _from_parent_attrs = {"user_id": "id"}
-
-
-class UserEmail(ObjectDeleteMixin, RESTObject):
-    _short_print_attr = "email"
-
-
-class UserEmailManager(RetrieveMixin, CreateMixin, DeleteMixin, RESTManager):
-    _path = "/users/%(user_id)s/emails"
-    _obj_cls = UserEmail
-    _from_parent_attrs = {"user_id": "id"}
-    _create_attrs = (("email",), tuple())
-
-
-class UserEvent(Event):
-    pass
-
-
-class UserEventManager(EventManager):
-    _path = "/users/%(user_id)s/events"
-    _obj_cls = UserEvent
-    _from_parent_attrs = {"user_id": "id"}
-
-
-class UserGPGKey(ObjectDeleteMixin, RESTObject):
-    pass
-
-
-class UserGPGKeyManager(RetrieveMixin, CreateMixin, DeleteMixin, RESTManager):
-    _path = "/users/%(user_id)s/gpg_keys"
-    _obj_cls = UserGPGKey
-    _from_parent_attrs = {"user_id": "id"}
-    _create_attrs = (("key",), tuple())
-
-
-class UserKey(ObjectDeleteMixin, RESTObject):
-    pass
-
-
-class UserKeyManager(ListMixin, CreateMixin, DeleteMixin, RESTManager):
-    _path = "/users/%(user_id)s/keys"
-    _obj_cls = UserKey
-    _from_parent_attrs = {"user_id": "id"}
-    _create_attrs = (("title", "key"), tuple())
-
-
-class UserStatus(RESTObject):
-    pass
-
-
-class UserStatusManager(GetWithoutIdMixin, RESTManager):
-    _path = "/users/%(user_id)s/status"
-    _obj_cls = UserStatus
-    _from_parent_attrs = {"user_id": "id"}
-
-
-class UserIdentityProviderManager(DeleteMixin, RESTManager):
-    """Manager for user identities.
-
-    This manager does not actually manage objects but enables
-    functionality for deletion of user identities by provider.
-    """
-
-    _path = "/users/%(user_id)s/identities"
-    _from_parent_attrs = {"user_id": "id"}
-
-
-class UserImpersonationToken(ObjectDeleteMixin, RESTObject):
-    _short_print_attr = "token"
-
-
-class UserImpersonationTokenManager(NoUpdateMixin, RESTManager):
-    _path = "/users/%(user_id)s/impersonation_tokens"
-    _obj_cls = UserImpersonationToken
-    _from_parent_attrs = {"user_id": "id"}
-    _create_attrs = (("name", "scopes"), ("expires_at",))
-    _list_filters = ("state",)
-    _types = {"scopes": types.ScopesListAttribute}
-
-
-class UserMembership(RESTObject):
-    _id_attr = "source_id"
-
-
-class UserMembershipManager(RetrieveMixin, RESTManager):
-    _path = "/users/%(user_id)s/memberships"
-    _obj_cls = UserMembership
-    _from_parent_attrs = {"user_id": "id"}
-    _list_filters = ("type",)
-
-
-class UserProject(RESTObject):
-    pass
-
-
-class UserProjectManager(ListMixin, CreateMixin, RESTManager):
-    _path = "/projects/user/%(user_id)s"
-    _obj_cls = UserProject
-    _from_parent_attrs = {"user_id": "id"}
-    _create_attrs = (
-        ("name",),
-        (
-            "default_branch",
-            "issues_enabled",
-            "wall_enabled",
-            "merge_requests_enabled",
-            "wiki_enabled",
-            "snippets_enabled",
-            "public",
-            "visibility",
-            "description",
-            "builds_enabled",
-            "public_builds",
-            "import_url",
-            "only_allow_merge_if_build_succeeds",
-        ),
-    )
-    _list_filters = (
-        "archived",
-        "visibility",
-        "order_by",
-        "sort",
-        "search",
-        "simple",
-        "owned",
-        "membership",
-        "starred",
-        "statistics",
-        "with_issues_enabled",
-        "with_merge_requests_enabled",
-        "with_custom_attributes",
-        "with_programming_language",
-        "wiki_checksum_failed",
-        "repository_checksum_failed",
-        "min_access_level",
-        "id_after",
-        "id_before",
-    )
-
-    def list(self, **kwargs):
-        """Retrieve a list of objects.
-
-        Args:
-            all (bool): If True, return all the items, without pagination
-            per_page (int): Number of items to retrieve per request
-            page (int): ID of the page to return (starts with page 1)
-            as_list (bool): If set to False and no pagination option is
-                defined, return a generator instead of a list
-            **kwargs: Extra options to send to the server (e.g. sudo)
-
-        Returns:
-            list: The list of objects, or a generator if `as_list` is False
-
-        Raises:
-            GitlabAuthenticationError: If authentication is not correct
-            GitlabListError: If the server cannot perform the request
-        """
-        if self._parent:
-            path = "/users/%s/projects" % self._parent.id
-        else:
-            path = "/users/%s/projects" % kwargs["user_id"]
-        return ListMixin.list(self, path=path, **kwargs)
-
-
-class User(SaveMixin, ObjectDeleteMixin, RESTObject):
-    _short_print_attr = "username"
-    _managers = (
-        ("customattributes", "UserCustomAttributeManager"),
-        ("emails", "UserEmailManager"),
-        ("events", "UserEventManager"),
-        ("gpgkeys", "UserGPGKeyManager"),
-        ("identityproviders", "UserIdentityProviderManager"),
-        ("impersonationtokens", "UserImpersonationTokenManager"),
-        ("keys", "UserKeyManager"),
-        ("memberships", "UserMembershipManager"),
-        ("projects", "UserProjectManager"),
-        ("status", "UserStatusManager"),
-    )
-
-    @cli.register_custom_action("User")
-    @exc.on_http_error(exc.GitlabBlockError)
-    def block(self, **kwargs):
-        """Block the user.
-
-        Args:
-            **kwargs: Extra options to send to the server (e.g. sudo)
-
-        Raises:
-            GitlabAuthenticationError: If authentication is not correct
-            GitlabBlockError: If the user could not be blocked
-
-        Returns:
-            bool: Whether the user status has been changed
-        """
-        path = "/users/%s/block" % self.id
-        server_data = self.manager.gitlab.http_post(path, **kwargs)
-        if server_data is True:
-            self._attrs["state"] = "blocked"
-        return server_data
-
-    @cli.register_custom_action("User")
-    @exc.on_http_error(exc.GitlabUnblockError)
-    def unblock(self, **kwargs):
-        """Unblock the user.
-
-        Args:
-            **kwargs: Extra options to send to the server (e.g. sudo)
-
-        Raises:
-            GitlabAuthenticationError: If authentication is not correct
-            GitlabUnblockError: If the user could not be unblocked
-
-        Returns:
-            bool: Whether the user status has been changed
-        """
-        path = "/users/%s/unblock" % self.id
-        server_data = self.manager.gitlab.http_post(path, **kwargs)
-        if server_data is True:
-            self._attrs["state"] = "active"
-        return server_data
-
-    @cli.register_custom_action("User")
-    @exc.on_http_error(exc.GitlabDeactivateError)
-    def deactivate(self, **kwargs):
-        """Deactivate the user.
-
-        Args:
-            **kwargs: Extra options to send to the server (e.g. sudo)
-
-        Raises:
-            GitlabAuthenticationError: If authentication is not correct
-            GitlabDeactivateError: If the user could not be deactivated
-
-        Returns:
-            bool: Whether the user status has been changed
-        """
-        path = "/users/%s/deactivate" % self.id
-        server_data = self.manager.gitlab.http_post(path, **kwargs)
-        if server_data:
-            self._attrs["state"] = "deactivated"
-        return server_data
-
-    @cli.register_custom_action("User")
-    @exc.on_http_error(exc.GitlabActivateError)
-    def activate(self, **kwargs):
-        """Activate the user.
-
-        Args:
-            **kwargs: Extra options to send to the server (e.g. sudo)
-
-        Raises:
-            GitlabAuthenticationError: If authentication is not correct
-            GitlabActivateError: If the user could not be activated
-
-        Returns:
-            bool: Whether the user status has been changed
-        """
-        path = "/users/%s/activate" % self.id
-        server_data = self.manager.gitlab.http_post(path, **kwargs)
-        if server_data:
-            self._attrs["state"] = "active"
-        return server_data
-
-
-class UserManager(CRUDMixin, RESTManager):
-    _path = "/users"
-    _obj_cls = User
-
-    _list_filters = (
-        "active",
-        "blocked",
-        "username",
-        "extern_uid",
-        "provider",
-        "external",
-        "search",
-        "custom_attributes",
-        "status",
-        "two_factor",
-    )
-    _create_attrs = (
-        tuple(),
-        (
-            "email",
-            "username",
-            "name",
-            "password",
-            "reset_password",
-            "skype",
-            "linkedin",
-            "twitter",
-            "projects_limit",
-            "extern_uid",
-            "provider",
-            "bio",
-            "admin",
-            "can_create_group",
-            "website_url",
-            "skip_confirmation",
-            "external",
-            "organization",
-            "location",
-            "avatar",
-            "public_email",
-            "private_profile",
-            "color_scheme_id",
-            "theme_id",
-        ),
-    )
-    _update_attrs = (
-        ("email", "username", "name"),
-        (
-            "password",
-            "skype",
-            "linkedin",
-            "twitter",
-            "projects_limit",
-            "extern_uid",
-            "provider",
-            "bio",
-            "admin",
-            "can_create_group",
-            "website_url",
-            "skip_reconfirmation",
-            "external",
-            "organization",
-            "location",
-            "avatar",
-            "public_email",
-            "private_profile",
-            "color_scheme_id",
-            "theme_id",
-        ),
-    )
-    _types = {"confirm": types.LowercaseStringAttribute, "avatar": types.ImageAttribute}
-
-
-class CurrentUserEmail(ObjectDeleteMixin, RESTObject):
-    _short_print_attr = "email"
-
-
-class CurrentUserEmailManager(RetrieveMixin, CreateMixin, DeleteMixin, RESTManager):
-    _path = "/user/emails"
-    _obj_cls = CurrentUserEmail
-    _create_attrs = (("email",), tuple())
-
-
-class CurrentUserGPGKey(ObjectDeleteMixin, RESTObject):
-    pass
-
-
-class CurrentUserGPGKeyManager(RetrieveMixin, CreateMixin, DeleteMixin, RESTManager):
-    _path = "/user/gpg_keys"
-    _obj_cls = CurrentUserGPGKey
-    _create_attrs = (("key",), tuple())
-
-
-class CurrentUserKey(ObjectDeleteMixin, RESTObject):
-    _short_print_attr = "title"
-
-
-class CurrentUserKeyManager(RetrieveMixin, CreateMixin, DeleteMixin, RESTManager):
-    _path = "/user/keys"
-    _obj_cls = CurrentUserKey
-    _create_attrs = (("title", "key"), tuple())
-
-
-class CurrentUserStatus(SaveMixin, RESTObject):
-    _id_attr = None
-    _short_print_attr = "message"
-
-
-class CurrentUserStatusManager(GetWithoutIdMixin, UpdateMixin, RESTManager):
-    _path = "/user/status"
-    _obj_cls = CurrentUserStatus
-    _update_attrs = (tuple(), ("emoji", "message"))
-
-
-class CurrentUser(RESTObject):
-    _id_attr = None
-    _short_print_attr = "username"
-    _managers = (
-        ("status", "CurrentUserStatusManager"),
-        ("emails", "CurrentUserEmailManager"),
-        ("gpgkeys", "CurrentUserGPGKeyManager"),
-        ("keys", "CurrentUserKeyManager"),
-    )
-
-
-class CurrentUserManager(GetWithoutIdMixin, RESTManager):
-    _path = "/user"
-    _obj_cls = CurrentUser
-
-
-class ApplicationAppearance(SaveMixin, RESTObject):
-    _id_attr = None
-
-
-class ApplicationAppearanceManager(GetWithoutIdMixin, UpdateMixin, RESTManager):
-    _path = "/application/appearance"
-    _obj_cls = ApplicationAppearance
-    _update_attrs = (
-        tuple(),
-        (
-            "title",
-            "description",
-            "logo",
-            "header_logo",
-            "favicon",
-            "new_project_guidelines",
-            "header_message",
-            "footer_message",
-            "message_background_color",
-            "message_font_color",
-            "email_header_and_footer_enabled",
-        ),
-    )
-
-    @exc.on_http_error(exc.GitlabUpdateError)
-    def update(self, id=None, new_data=None, **kwargs):
-        """Update an object on the server.
-
-        Args:
-            id: ID of the object to update (can be None if not required)
-            new_data: the update data for the object
-            **kwargs: Extra options to send to the server (e.g. sudo)
-
-        Returns:
-            dict: The new object data (*not* a RESTObject)
-
-        Raises:
-            GitlabAuthenticationError: If authentication is not correct
-            GitlabUpdateError: If the server cannot perform the request
-        """
-        new_data = new_data or {}
-        data = new_data.copy()
-        super(ApplicationAppearanceManager, self).update(id, data, **kwargs)
-
-
-class ApplicationSettings(SaveMixin, RESTObject):
-    _id_attr = None
-
-
-class ApplicationSettingsManager(GetWithoutIdMixin, UpdateMixin, RESTManager):
-    _path = "/application/settings"
-    _obj_cls = ApplicationSettings
-    _update_attrs = (
-        tuple(),
-        (
-            "id",
-            "default_projects_limit",
-            "signup_enabled",
-            "password_authentication_enabled_for_web",
-            "gravatar_enabled",
-            "sign_in_text",
-            "created_at",
-            "updated_at",
-            "home_page_url",
-            "default_branch_protection",
-            "restricted_visibility_levels",
-            "max_attachment_size",
-            "session_expire_delay",
-            "default_project_visibility",
-            "default_snippet_visibility",
-            "default_group_visibility",
-            "outbound_local_requests_whitelist",
-            "domain_whitelist",
-            "domain_blacklist_enabled",
-            "domain_blacklist",
-            "external_authorization_service_enabled",
-            "external_authorization_service_url",
-            "external_authorization_service_default_label",
-            "external_authorization_service_timeout",
-            "user_oauth_applications",
-            "after_sign_out_path",
-            "container_registry_token_expire_delay",
-            "repository_storages",
-            "plantuml_enabled",
-            "plantuml_url",
-            "terminal_max_session_time",
-            "polling_interval_multiplier",
-            "rsa_key_restriction",
-            "dsa_key_restriction",
-            "ecdsa_key_restriction",
-            "ed25519_key_restriction",
-            "first_day_of_week",
-            "enforce_terms",
-            "terms",
-            "performance_bar_allowed_group_id",
-            "instance_statistics_visibility_private",
-            "user_show_add_ssh_key_message",
-            "file_template_project_id",
-            "local_markdown_version",
-            "asset_proxy_enabled",
-            "asset_proxy_url",
-            "asset_proxy_whitelist",
-            "geo_node_allowed_ips",
-            "allow_local_requests_from_hooks_and_services",
-            "allow_local_requests_from_web_hooks_and_services",
-            "allow_local_requests_from_system_hooks",
-        ),
-    )
-
-    @exc.on_http_error(exc.GitlabUpdateError)
-    def update(self, id=None, new_data=None, **kwargs):
-        """Update an object on the server.
-
-        Args:
-            id: ID of the object to update (can be None if not required)
-            new_data: the update data for the object
-            **kwargs: Extra options to send to the server (e.g. sudo)
-
-        Returns:
-            dict: The new object data (*not* a RESTObject)
-
-        Raises:
-            GitlabAuthenticationError: If authentication is not correct
-            GitlabUpdateError: If the server cannot perform the request
-        """
-        new_data = new_data or {}
-        data = new_data.copy()
-        if "domain_whitelist" in data and data["domain_whitelist"] is None:
-            data.pop("domain_whitelist")
-        super(ApplicationSettingsManager, self).update(id, data, **kwargs)
-
-
-class BroadcastMessage(SaveMixin, ObjectDeleteMixin, RESTObject):
-    pass
-
-
-class BroadcastMessageManager(CRUDMixin, RESTManager):
-    _path = "/broadcast_messages"
-    _obj_cls = BroadcastMessage
-
-    _create_attrs = (("message",), ("starts_at", "ends_at", "color", "font"))
-    _update_attrs = (tuple(), ("message", "starts_at", "ends_at", "color", "font"))
-
-
-class DeployKey(RESTObject):
-    pass
-
-
-class DeployKeyManager(ListMixin, RESTManager):
-    _path = "/deploy_keys"
-    _obj_cls = DeployKey
-
-
-class DeployToken(ObjectDeleteMixin, RESTObject):
-    pass
-
-
-class DeployTokenManager(ListMixin, RESTManager):
-    _path = "/deploy_tokens"
-    _obj_cls = DeployToken
-
-
-class ProjectDeployToken(ObjectDeleteMixin, RESTObject):
-    pass
-
-
-class ProjectDeployTokenManager(ListMixin, CreateMixin, DeleteMixin, RESTManager):
-    _path = "/projects/%(project_id)s/deploy_tokens"
-    _from_parent_attrs = {"project_id": "id"}
-    _obj_cls = ProjectDeployToken
-    _create_attrs = (
-        (
-            "name",
-            "scopes",
-        ),
-        (
-            "expires_at",
-            "username",
-        ),
-    )
-    _types = {"scopes": types.ScopesListAttribute}
-
-
-class GroupDeployToken(ObjectDeleteMixin, RESTObject):
-    pass
-
-
-class GroupDeployTokenManager(ListMixin, CreateMixin, DeleteMixin, RESTManager):
-    _path = "/groups/%(group_id)s/deploy_tokens"
-    _from_parent_attrs = {"group_id": "id"}
-    _obj_cls = GroupDeployToken
-    _create_attrs = (
-        (
-            "name",
-            "scopes",
-        ),
-        (
-            "expires_at",
-            "username",
-        ),
-    )
-    _types = {"scopes": types.ScopesListAttribute}
-
-
-class NotificationSettings(SaveMixin, RESTObject):
-    _id_attr = None
-
-
-class NotificationSettingsManager(GetWithoutIdMixin, UpdateMixin, RESTManager):
-    _path = "/notification_settings"
-    _obj_cls = NotificationSettings
-
-    _update_attrs = (
-        tuple(),
-        (
-            "level",
-            "notification_email",
-            "new_note",
-            "new_issue",
-            "reopen_issue",
-            "close_issue",
-            "reassign_issue",
-            "new_merge_request",
-            "reopen_merge_request",
-            "close_merge_request",
-            "reassign_merge_request",
-            "merge_merge_request",
-        ),
-    )
-
-
-class Dockerfile(RESTObject):
-    _id_attr = "name"
-
-
-class DockerfileManager(RetrieveMixin, RESTManager):
-    _path = "/templates/dockerfiles"
-    _obj_cls = Dockerfile
-
-
-class Feature(ObjectDeleteMixin, RESTObject):
-    _id_attr = "name"
-
-
-class FeatureManager(ListMixin, DeleteMixin, RESTManager):
-    _path = "/features/"
-    _obj_cls = Feature
-
-    @exc.on_http_error(exc.GitlabSetError)
-    def set(
-        self,
-        name,
-        value,
-        feature_group=None,
-        user=None,
-        group=None,
-        project=None,
-        **kwargs
-    ):
-        """Create or update the object.
-
-        Args:
-            name (str): The value to set for the object
-            value (bool/int): The value to set for the object
-            feature_group (str): A feature group name
-            user (str): A GitLab username
-            group (str): A GitLab group
-            project (str): A GitLab project in form group/project
-            **kwargs: Extra options to send to the server (e.g. sudo)
-
-        Raises:
-            GitlabAuthenticationError: If authentication is not correct
-            GitlabSetError: If an error occured
-
-        Returns:
-            obj: The created/updated attribute
-        """
-        path = "%s/%s" % (self.path, name.replace("/", "%2F"))
-        data = {
-            "value": value,
-            "feature_group": feature_group,
-            "user": user,
-            "group": group,
-            "project": project,
-        }
-        data = utils.remove_none_from_dict(data)
-        server_data = self.gitlab.http_post(path, post_data=data, **kwargs)
-        return self._obj_cls(self, server_data)
-
-
-class Gitignore(RESTObject):
-    _id_attr = "name"
-
-
-class GitignoreManager(RetrieveMixin, RESTManager):
-    _path = "/templates/gitignores"
-    _obj_cls = Gitignore
-
-
-class Gitlabciyml(RESTObject):
-    _id_attr = "name"
-
-
-class GitlabciymlManager(RetrieveMixin, RESTManager):
-    _path = "/templates/gitlab_ci_ymls"
-    _obj_cls = Gitlabciyml
-
-
-class GroupAccessRequest(AccessRequestMixin, ObjectDeleteMixin, RESTObject):
-    pass
-
-
-class GroupAccessRequestManager(ListMixin, CreateMixin, DeleteMixin, RESTManager):
-    _path = "/groups/%(group_id)s/access_requests"
-    _obj_cls = GroupAccessRequest
-    _from_parent_attrs = {"group_id": "id"}
-
-
-class GroupBadge(SaveMixin, ObjectDeleteMixin, RESTObject):
-    pass
-
-
-class GroupBadgeManager(BadgeRenderMixin, CRUDMixin, RESTManager):
-    _path = "/groups/%(group_id)s/badges"
-    _obj_cls = GroupBadge
-    _from_parent_attrs = {"group_id": "id"}
-    _create_attrs = (("link_url", "image_url"), tuple())
-    _update_attrs = (tuple(), ("link_url", "image_url"))
-
-
-class GroupBoardList(SaveMixin, ObjectDeleteMixin, RESTObject):
-    pass
-
-
-class GroupBoardListManager(CRUDMixin, RESTManager):
-    _path = "/groups/%(group_id)s/boards/%(board_id)s/lists"
-    _obj_cls = GroupBoardList
-    _from_parent_attrs = {"group_id": "group_id", "board_id": "id"}
-    _create_attrs = (("label_id",), tuple())
-    _update_attrs = (("position",), tuple())
-
-
-class GroupBoard(SaveMixin, ObjectDeleteMixin, RESTObject):
-    _managers = (("lists", "GroupBoardListManager"),)
-
-
-class GroupBoardManager(CRUDMixin, RESTManager):
-    _path = "/groups/%(group_id)s/boards"
-    _obj_cls = GroupBoard
-    _from_parent_attrs = {"group_id": "id"}
-    _create_attrs = (("name",), tuple())
-
-
-class GroupCluster(SaveMixin, ObjectDeleteMixin, RESTObject):
-    pass
-
-
-class GroupClusterManager(CRUDMixin, RESTManager):
-    _path = "/groups/%(group_id)s/clusters"
-    _obj_cls = GroupCluster
-    _from_parent_attrs = {"group_id": "id"}
-    _create_attrs = (
-        ("name", "platform_kubernetes_attributes"),
-        ("domain", "enabled", "managed", "environment_scope"),
-    )
-    _update_attrs = (
-        tuple(),
-        (
-            "name",
-            "domain",
-            "management_project_id",
-            "platform_kubernetes_attributes",
-            "environment_scope",
-        ),
-    )
-
-    @exc.on_http_error(exc.GitlabStopError)
-    def create(self, data, **kwargs):
-        """Create a new object.
-
-        Args:
-            data (dict): Parameters to send to the server to create the
-                         resource
-            **kwargs: Extra options to send to the server (e.g. sudo or
-                      'ref_name', 'stage', 'name', 'all')
-
-        Raises:
-            GitlabAuthenticationError: If authentication is not correct
-            GitlabCreateError: If the server cannot perform the request
-
-        Returns:
-            RESTObject: A new instance of the manage object class build with
-                        the data sent by the server
-        """
-        path = "%s/user" % (self.path)
-        return CreateMixin.create(self, data, path=path, **kwargs)
-
-
-class GroupCustomAttribute(ObjectDeleteMixin, RESTObject):
-    _id_attr = "key"
-
-
-class GroupCustomAttributeManager(RetrieveMixin, SetMixin, DeleteMixin, RESTManager):
-    _path = "/groups/%(group_id)s/custom_attributes"
-    _obj_cls = GroupCustomAttribute
-    _from_parent_attrs = {"group_id": "id"}
-
-
-class GroupEpicIssue(ObjectDeleteMixin, SaveMixin, RESTObject):
-    _id_attr = "epic_issue_id"
-
-    def save(self, **kwargs):
-        """Save the changes made to the object to the server.
-
-        The object is updated to match what the server returns.
-
-        Args:
-            **kwargs: Extra options to send to the server (e.g. sudo)
-
-        Raise:
-            GitlabAuthenticationError: If authentication is not correct
-            GitlabUpdateError: If the server cannot perform the request
-        """
-        updated_data = self._get_updated_data()
-        # Nothing to update. Server fails if sent an empty dict.
-        if not updated_data:
-            return
-
-        # call the manager
-        obj_id = self.get_id()
-        self.manager.update(obj_id, updated_data, **kwargs)
-
-
-class GroupEpicIssueManager(
-    ListMixin, CreateMixin, UpdateMixin, DeleteMixin, RESTManager
-):
-    _path = "/groups/%(group_id)s/epics/%(epic_iid)s/issues"
-    _obj_cls = GroupEpicIssue
-    _from_parent_attrs = {"group_id": "group_id", "epic_iid": "iid"}
-    _create_attrs = (("issue_id",), tuple())
-    _update_attrs = (tuple(), ("move_before_id", "move_after_id"))
-
-    @exc.on_http_error(exc.GitlabCreateError)
-    def create(self, data, **kwargs):
-        """Create a new object.
-
-        Args:
-            data (dict): Parameters to send to the server to create the
-                         resource
-            **kwargs: Extra options to send to the server (e.g. sudo)
-
-        Raises:
-            GitlabAuthenticationError: If authentication is not correct
-            GitlabCreateError: If the server cannot perform the request
-
-        Returns:
-            RESTObject: A new instance of the manage object class build with
-                        the data sent by the server
-        """
-        CreateMixin._check_missing_create_attrs(self, data)
-        path = "%s/%s" % (self.path, data.pop("issue_id"))
-        server_data = self.gitlab.http_post(path, **kwargs)
-        # The epic_issue_id attribute doesn't exist when creating the resource,
-        # but is used everywhere elese. Let's create it to be consistent client
-        # side
-        server_data["epic_issue_id"] = server_data["id"]
-        return self._obj_cls(self, server_data)
-
-
-class GroupEpicResourceLabelEvent(RESTObject):
-    pass
-
-
-class GroupEpicResourceLabelEventManager(RetrieveMixin, RESTManager):
-    _path = "/groups/%(group_id)s/epics/%(epic_id)s/resource_label_events"
-    _obj_cls = GroupEpicResourceLabelEvent
-    _from_parent_attrs = {"group_id": "group_id", "epic_id": "id"}
-
-
-class GroupEpic(ObjectDeleteMixin, SaveMixin, RESTObject):
-    _id_attr = "iid"
-    _managers = (
-        ("issues", "GroupEpicIssueManager"),
-        ("resourcelabelevents", "GroupEpicResourceLabelEventManager"),
-    )
-
-
-class GroupEpicManager(CRUDMixin, RESTManager):
-    _path = "/groups/%(group_id)s/epics"
-    _obj_cls = GroupEpic
-    _from_parent_attrs = {"group_id": "id"}
-    _list_filters = ("author_id", "labels", "order_by", "sort", "search")
-    _create_attrs = (("title",), ("labels", "description", "start_date", "end_date"))
-    _update_attrs = (
-        tuple(),
-        ("title", "labels", "description", "start_date", "end_date"),
-    )
-    _types = {"labels": types.ListAttribute}
-
-
-class GroupExport(DownloadMixin, RESTObject):
-    _id_attr = None
-
-
-class GroupExportManager(GetWithoutIdMixin, CreateMixin, RESTManager):
-    _path = "/groups/%(group_id)s/export"
-    _obj_cls = GroupExport
-    _from_parent_attrs = {"group_id": "id"}
-
-
-class GroupImport(RESTObject):
-    _id_attr = None
-
-
-class GroupImportManager(GetWithoutIdMixin, RESTManager):
-    _path = "/groups/%(group_id)s/import"
-    _obj_cls = GroupImport
-    _from_parent_attrs = {"group_id": "id"}
-
-
-class GroupIssue(RESTObject):
-    pass
-
-
-class GroupIssueManager(ListMixin, RESTManager):
-    _path = "/groups/%(group_id)s/issues"
-    _obj_cls = GroupIssue
-    _from_parent_attrs = {"group_id": "id"}
-    _list_filters = (
-        "state",
-        "labels",
-        "milestone",
-        "order_by",
-        "sort",
-        "iids",
-        "author_id",
-        "assignee_id",
-        "my_reaction_emoji",
-        "search",
-        "created_after",
-        "created_before",
-        "updated_after",
-        "updated_before",
-    )
-    _types = {"labels": types.ListAttribute}
-
-
-class GroupLabel(SubscribableMixin, SaveMixin, ObjectDeleteMixin, RESTObject):
-    _id_attr = "name"
-
-    # Update without ID, but we need an ID to get from list.
-    @exc.on_http_error(exc.GitlabUpdateError)
-    def save(self, **kwargs):
-        """Saves the changes made to the object to the server.
-
-        The object is updated to match what the server returns.
-
-        Args:
-            **kwargs: Extra options to send to the server (e.g. sudo)
-
-        Raises:
-            GitlabAuthenticationError: If authentication is not correct.
-            GitlabUpdateError: If the server cannot perform the request.
-        """
-        updated_data = self._get_updated_data()
-
-        # call the manager
-        server_data = self.manager.update(None, updated_data, **kwargs)
-        self._update_attrs(server_data)
-
-
-class GroupLabelManager(ListMixin, CreateMixin, UpdateMixin, DeleteMixin, RESTManager):
-    _path = "/groups/%(group_id)s/labels"
-    _obj_cls = GroupLabel
-    _from_parent_attrs = {"group_id": "id"}
-    _create_attrs = (("name", "color"), ("description", "priority"))
-    _update_attrs = (("name",), ("new_name", "color", "description", "priority"))
-
-    # Update without ID.
-    def update(self, name, new_data=None, **kwargs):
-        """Update a Label on the server.
-
-        Args:
-            name: The name of the label
-            **kwargs: Extra options to send to the server (e.g. sudo)
-        """
-        new_data = new_data or {}
-        if name:
-            new_data["name"] = name
-        return super().update(id=None, new_data=new_data, **kwargs)
-
-    # Delete without ID.
-    @exc.on_http_error(exc.GitlabDeleteError)
-    def delete(self, name, **kwargs):
-        """Delete a Label on the server.
-
-        Args:
-            name: The name of the label
-            **kwargs: Extra options to send to the server (e.g. sudo)
-
-        Raises:
-            GitlabAuthenticationError: If authentication is not correct
-            GitlabDeleteError: If the server cannot perform the request
-        """
-        self.gitlab.http_delete(self.path, query_data={"name": name}, **kwargs)
-
-
-class GroupMember(SaveMixin, ObjectDeleteMixin, RESTObject):
-    _short_print_attr = "username"
-
-
-class GroupMemberManager(CRUDMixin, RESTManager):
-    _path = "/groups/%(group_id)s/members"
-    _obj_cls = GroupMember
-    _from_parent_attrs = {"group_id": "id"}
-    _create_attrs = (("access_level", "user_id"), ("expires_at",))
-    _update_attrs = (("access_level",), ("expires_at",))
-
-    @cli.register_custom_action("GroupMemberManager")
-    @exc.on_http_error(exc.GitlabListError)
-    def all(self, **kwargs):
-        """List all the members, included inherited ones.
-
-        Args:
-            all (bool): If True, return all the items, without pagination
-            per_page (int): Number of items to retrieve per request
-            page (int): ID of the page to return (starts with page 1)
-            as_list (bool): If set to False and no pagination option is
-                defined, return a generator instead of a list
-            **kwargs: Extra options to send to the server (e.g. sudo)
-
-        Raises:
-            GitlabAuthenticationError: If authentication is not correct
-            GitlabListError: If the list could not be retrieved
-
-        Returns:
-            RESTObjectList: The list of members
-        """
-
-        path = "%s/all" % self.path
-        obj = self.gitlab.http_list(path, **kwargs)
-        return [self._obj_cls(self, item) for item in obj]
-
-
-class GroupMergeRequest(RESTObject):
-    pass
-
-
-class GroupMergeRequestManager(ListMixin, RESTManager):
-    _path = "/groups/%(group_id)s/merge_requests"
-    _obj_cls = GroupMergeRequest
-    _from_parent_attrs = {"group_id": "id"}
-    _list_filters = (
-        "state",
-        "order_by",
-        "sort",
-        "milestone",
-        "view",
-        "labels",
-        "created_after",
-        "created_before",
-        "updated_after",
-        "updated_before",
-        "scope",
-        "author_id",
-        "assignee_id",
-        "my_reaction_emoji",
-        "source_branch",
-        "target_branch",
-        "search",
-        "wip",
-    )
-    _types = {"labels": types.ListAttribute}
-
-
-class GroupMilestone(SaveMixin, ObjectDeleteMixin, RESTObject):
-    _short_print_attr = "title"
-
-    @cli.register_custom_action("GroupMilestone")
-    @exc.on_http_error(exc.GitlabListError)
-    def issues(self, **kwargs):
-        """List issues related to this milestone.
-
-        Args:
-            all (bool): If True, return all the items, without pagination
-            per_page (int): Number of items to retrieve per request
-            page (int): ID of the page to return (starts with page 1)
-            as_list (bool): If set to False and no pagination option is
-                defined, return a generator instead of a list
-            **kwargs: Extra options to send to the server (e.g. sudo)
-
-        Raises:
-            GitlabAuthenticationError: If authentication is not correct
-            GitlabListError: If the list could not be retrieved
-
-        Returns:
-            RESTObjectList: The list of issues
-        """
-
-        path = "%s/%s/issues" % (self.manager.path, self.get_id())
-        data_list = self.manager.gitlab.http_list(path, as_list=False, **kwargs)
-        manager = GroupIssueManager(self.manager.gitlab, parent=self.manager._parent)
-        # FIXME(gpocentek): the computed manager path is not correct
-        return RESTObjectList(manager, GroupIssue, data_list)
-
-    @cli.register_custom_action("GroupMilestone")
-    @exc.on_http_error(exc.GitlabListError)
-    def merge_requests(self, **kwargs):
-        """List the merge requests related to this milestone.
-
-        Args:
-            all (bool): If True, return all the items, without pagination
-            per_page (int): Number of items to retrieve per request
-            page (int): ID of the page to return (starts with page 1)
-            as_list (bool): If set to False and no pagination option is
-                defined, return a generator instead of a list
-            **kwargs: Extra options to send to the server (e.g. sudo)
-
-        Raises:
-            GitlabAuthenticationError: If authentication is not correct
-            GitlabListError: If the list could not be retrieved
-
-        Returns:
-            RESTObjectList: The list of merge requests
-        """
-        path = "%s/%s/merge_requests" % (self.manager.path, self.get_id())
-        data_list = self.manager.gitlab.http_list(path, as_list=False, **kwargs)
-        manager = GroupIssueManager(self.manager.gitlab, parent=self.manager._parent)
-        # FIXME(gpocentek): the computed manager path is not correct
-        return RESTObjectList(manager, GroupMergeRequest, data_list)
-
-
-class GroupMilestoneManager(CRUDMixin, RESTManager):
-    _path = "/groups/%(group_id)s/milestones"
-    _obj_cls = GroupMilestone
-    _from_parent_attrs = {"group_id": "id"}
-    _create_attrs = (("title",), ("description", "due_date", "start_date"))
-    _update_attrs = (
-        tuple(),
-        ("title", "description", "due_date", "start_date", "state_event"),
-    )
-    _list_filters = ("iids", "state", "search")
-
-
-class GroupNotificationSettings(NotificationSettings):
-    pass
-
-
-class GroupNotificationSettingsManager(NotificationSettingsManager):
-    _path = "/groups/%(group_id)s/notification_settings"
-    _obj_cls = GroupNotificationSettings
-    _from_parent_attrs = {"group_id": "id"}
-
-
-class GroupPackage(RESTObject):
-    pass
-
-
-class GroupPackageManager(ListMixin, RESTManager):
-    _path = "/groups/%(group_id)s/packages"
-    _obj_cls = GroupPackage
-    _from_parent_attrs = {"group_id": "id"}
-    _list_filters = (
-        "exclude_subgroups",
-        "order_by",
-        "sort",
-        "package_type",
-        "package_name",
-    )
-
-
-class GroupProject(RESTObject):
-    pass
-
-
-class GroupProjectManager(ListMixin, RESTManager):
-    _path = "/groups/%(group_id)s/projects"
-    _obj_cls = GroupProject
-    _from_parent_attrs = {"group_id": "id"}
-    _list_filters = (
-        "archived",
-        "visibility",
-        "order_by",
-        "sort",
-        "search",
-        "simple",
-        "owned",
-        "starred",
-        "with_custom_attributes",
-        "include_subgroups",
-        "with_issues_enabled",
-        "with_merge_requests_enabled",
-        "with_shared",
-        "min_access_level",
-        "with_security_reports",
-    )
-
-
-class GroupRunner(ObjectDeleteMixin, RESTObject):
-    pass
-
-
-class GroupRunnerManager(NoUpdateMixin, RESTManager):
-    _path = "/groups/%(group_id)s/runners"
-    _obj_cls = GroupRunner
-    _from_parent_attrs = {"group_id": "id"}
-    _create_attrs = (("runner_id",), tuple())
-
-
-class GroupSubgroup(RESTObject):
-    pass
-
-
-class GroupSubgroupManager(ListMixin, RESTManager):
-    _path = "/groups/%(group_id)s/subgroups"
-    _obj_cls = GroupSubgroup
-    _from_parent_attrs = {"group_id": "id"}
-    _list_filters = (
-        "skip_groups",
-        "all_available",
-        "search",
-        "order_by",
-        "sort",
-        "statistics",
-        "owned",
-        "with_custom_attributes",
-    )
-
-
-class Group(SaveMixin, ObjectDeleteMixin, RESTObject):
-    _short_print_attr = "name"
-    _managers = (
-        ("accessrequests", "GroupAccessRequestManager"),
-        ("badges", "GroupBadgeManager"),
-        ("boards", "GroupBoardManager"),
-        ("customattributes", "GroupCustomAttributeManager"),
-        ("exports", "GroupExportManager"),
-        ("epics", "GroupEpicManager"),
-        ("imports", "GroupImportManager"),
-        ("issues", "GroupIssueManager"),
-        ("labels", "GroupLabelManager"),
-        ("members", "GroupMemberManager"),
-        ("mergerequests", "GroupMergeRequestManager"),
-        ("milestones", "GroupMilestoneManager"),
-        ("notificationsettings", "GroupNotificationSettingsManager"),
-        ("packages", "GroupPackageManager"),
-        ("projects", "GroupProjectManager"),
-        ("runners", "GroupRunnerManager"),
-        ("subgroups", "GroupSubgroupManager"),
-        ("variables", "GroupVariableManager"),
-        ("clusters", "GroupClusterManager"),
-        ("deploytokens", "GroupDeployTokenManager"),
-    )
-
-    @cli.register_custom_action("Group", ("to_project_id",))
-    @exc.on_http_error(exc.GitlabTransferProjectError)
-    def transfer_project(self, to_project_id, **kwargs):
-        """Transfer a project to this group.
-
-        Args:
-            to_project_id (int): ID of the project to transfer
-            **kwargs: Extra options to send to the server (e.g. sudo)
-
-        Raises:
-            GitlabAuthenticationError: If authentication is not correct
-            GitlabTransferProjectError: If the project could not be transfered
-        """
-        path = "/groups/%s/projects/%s" % (self.id, to_project_id)
-        self.manager.gitlab.http_post(path, **kwargs)
-
-    @cli.register_custom_action("Group", ("scope", "search"))
-    @exc.on_http_error(exc.GitlabSearchError)
-    def search(self, scope, search, **kwargs):
-        """Search the group resources matching the provided string.'
-
-        Args:
-            scope (str): Scope of the search
-            search (str): Search string
-            **kwargs: Extra options to send to the server (e.g. sudo)
-
-        Raises:
-            GitlabAuthenticationError: If authentication is not correct
-            GitlabSearchError: If the server failed to perform the request
-
-        Returns:
-            GitlabList: A list of dicts describing the resources found.
-        """
-        data = {"scope": scope, "search": search}
-        path = "/groups/%s/search" % self.get_id()
-        return self.manager.gitlab.http_list(path, query_data=data, **kwargs)
-
-    @cli.register_custom_action("Group", ("cn", "group_access", "provider"))
-    @exc.on_http_error(exc.GitlabCreateError)
-    def add_ldap_group_link(self, cn, group_access, provider, **kwargs):
-        """Add an LDAP group link.
-
-        Args:
-            cn (str): CN of the LDAP group
-            group_access (int): Minimum access level for members of the LDAP
-                group
-            provider (str): LDAP provider for the LDAP group
-            **kwargs: Extra options to send to the server (e.g. sudo)
-
-        Raises:
-            GitlabAuthenticationError: If authentication is not correct
-            GitlabCreateError: If the server cannot perform the request
-        """
-        path = "/groups/%s/ldap_group_links" % self.get_id()
-        data = {"cn": cn, "group_access": group_access, "provider": provider}
-        self.manager.gitlab.http_post(path, post_data=data, **kwargs)
-
-    @cli.register_custom_action("Group", ("cn",), ("provider",))
-    @exc.on_http_error(exc.GitlabDeleteError)
-    def delete_ldap_group_link(self, cn, provider=None, **kwargs):
-        """Delete an LDAP group link.
-
-        Args:
-            cn (str): CN of the LDAP group
-            provider (str): LDAP provider for the LDAP group
-            **kwargs: Extra options to send to the server (e.g. sudo)
-
-        Raises:
-            GitlabAuthenticationError: If authentication is not correct
-            GitlabDeleteError: If the server cannot perform the request
-        """
-        path = "/groups/%s/ldap_group_links" % self.get_id()
-        if provider is not None:
-            path += "/%s" % provider
-        path += "/%s" % cn
-        self.manager.gitlab.http_delete(path)
-
-    @cli.register_custom_action("Group")
-    @exc.on_http_error(exc.GitlabCreateError)
-    def ldap_sync(self, **kwargs):
-        """Sync LDAP groups.
-
-        Args:
-            **kwargs: Extra options to send to the server (e.g. sudo)
-
-        Raises:
-            GitlabAuthenticationError: If authentication is not correct
-            GitlabCreateError: If the server cannot perform the request
-        """
-        path = "/groups/%s/ldap_sync" % self.get_id()
-        self.manager.gitlab.http_post(path, **kwargs)
-
-    @cli.register_custom_action("Group", ("group_id", "group_access"), ("expires_at",))
-    @exc.on_http_error(exc.GitlabCreateError)
-    def share(self, group_id, group_access, expires_at=None, **kwargs):
-        """Share the group with a group.
-
-        Args:
-            group_id (int): ID of the group.
-            group_access (int): Access level for the group.
-            **kwargs: Extra options to send to the server (e.g. sudo)
-
-        Raises:
-            GitlabAuthenticationError: If authentication is not correct
-            GitlabCreateError: If the server failed to perform the request
-        """
-        path = "/groups/%s/share" % self.get_id()
-        data = {
-            "group_id": group_id,
-            "group_access": group_access,
-            "expires_at": expires_at,
-        }
-        self.manager.gitlab.http_post(path, post_data=data, **kwargs)
-
-    @cli.register_custom_action("Group", ("group_id",))
-    @exc.on_http_error(exc.GitlabDeleteError)
-    def unshare(self, group_id, **kwargs):
-        """Delete a shared group link within a group.
-
-        Args:
-            group_id (int): ID of the group.
-            **kwargs: Extra options to send to the server (e.g. sudo)
-
-        Raises:
-            GitlabAuthenticationError: If authentication is not correct
-            GitlabDeleteError: If the server failed to perform the request
-        """
-        path = "/groups/%s/share/%s" % (self.get_id(), group_id)
-        self.manager.gitlab.http_delete(path, **kwargs)
-
-
-class GroupManager(CRUDMixin, RESTManager):
-    _path = "/groups"
-    _obj_cls = Group
-    _list_filters = (
-        "skip_groups",
-        "all_available",
-        "search",
-        "order_by",
-        "sort",
-        "statistics",
-        "owned",
-        "with_custom_attributes",
-        "min_access_level",
-    )
-    _create_attrs = (
-        ("name", "path"),
-        (
-            "description",
-            "membership_lock",
-            "visibility",
-            "share_with_group_lock",
-            "require_two_factor_authentication",
-            "two_factor_grace_period",
-            "project_creation_level",
-            "auto_devops_enabled",
-            "subgroup_creation_level",
-            "emails_disabled",
-            "avatar",
-            "mentions_disabled",
-            "lfs_enabled",
-            "request_access_enabled",
-            "parent_id",
-            "default_branch_protection",
-        ),
-    )
-    _update_attrs = (
-        tuple(),
-        (
-            "name",
-            "path",
-            "description",
-            "membership_lock",
-            "share_with_group_lock",
-            "visibility",
-            "require_two_factor_authentication",
-            "two_factor_grace_period",
-            "project_creation_level",
-            "auto_devops_enabled",
-            "subgroup_creation_level",
-            "emails_disabled",
-            "avatar",
-            "mentions_disabled",
-            "lfs_enabled",
-            "request_access_enabled",
-            "default_branch_protection",
-        ),
-    )
-    _types = {"avatar": types.ImageAttribute}
-
-    @exc.on_http_error(exc.GitlabImportError)
-    def import_group(self, file, path, name, parent_id=None, **kwargs):
-        """Import a group from an archive file.
-
-        Args:
-            file: Data or file object containing the group
-            path (str): The path for the new group to be imported.
-            name (str): The name for the new group.
-            parent_id (str): ID of a parent group that the group will
-                be imported into.
-            **kwargs: Extra options to send to the server (e.g. sudo)
-
-        Raises:
-            GitlabAuthenticationError: If authentication is not correct
-            GitlabImportError: If the server failed to perform the request
-
-        Returns:
-            dict: A representation of the import status.
-        """
-        files = {"file": ("file.tar.gz", file)}
-        data = {"path": path, "name": name}
-        if parent_id is not None:
-            data["parent_id"] = parent_id
-
-        return self.gitlab.http_post(
-            "/groups/import", post_data=data, files=files, **kwargs
-        )
-
-
-class Hook(ObjectDeleteMixin, RESTObject):
-    _url = "/hooks"
-    _short_print_attr = "url"
-
-
-class HookManager(NoUpdateMixin, RESTManager):
-    _path = "/hooks"
-    _obj_cls = Hook
-    _create_attrs = (("url",), tuple())
-
-
-class Issue(RESTObject):
-    _url = "/issues"
-    _short_print_attr = "title"
-
-
-class IssueManager(ListMixin, RESTManager):
-    _path = "/issues"
-    _obj_cls = Issue
-    _list_filters = (
-        "state",
-        "labels",
-        "milestone",
-        "scope",
-        "author_id",
-        "assignee_id",
-        "my_reaction_emoji",
-        "iids",
-        "order_by",
-        "sort",
-        "search",
-        "created_after",
-        "created_before",
-        "updated_after",
-        "updated_before",
-    )
-    _types = {"labels": types.ListAttribute}
-
-
-class LDAPGroup(RESTObject):
-    _id_attr = None
-
-
-class LDAPGroupManager(RESTManager):
-    _path = "/ldap/groups"
-    _obj_cls = LDAPGroup
-    _list_filters = ("search", "provider")
-
-    @exc.on_http_error(exc.GitlabListError)
-    def list(self, **kwargs):
-        """Retrieve a list of objects.
-
-        Args:
-            all (bool): If True, return all the items, without pagination
-            per_page (int): Number of items to retrieve per request
-            page (int): ID of the page to return (starts with page 1)
-            as_list (bool): If set to False and no pagination option is
-                defined, return a generator instead of a list
-            **kwargs: Extra options to send to the server (e.g. sudo)
-
-        Returns:
-            list: The list of objects, or a generator if `as_list` is False
-
-        Raises:
-            GitlabAuthenticationError: If authentication is not correct
-            GitlabListError: If the server cannot perform the request
-        """
-        data = kwargs.copy()
-        if self.gitlab.per_page:
-            data.setdefault("per_page", self.gitlab.per_page)
-
-        if "provider" in data:
-            path = "/ldap/%s/groups" % data["provider"]
-        else:
-            path = self._path
-
-        obj = self.gitlab.http_list(path, **data)
-        if isinstance(obj, list):
-            return [self._obj_cls(self, item) for item in obj]
-        else:
-            return base.RESTObjectList(self, self._obj_cls, obj)
-
-
-class License(RESTObject):
-    _id_attr = "key"
-
-
-class LicenseManager(RetrieveMixin, RESTManager):
-    _path = "/templates/licenses"
-    _obj_cls = License
-    _list_filters = ("popular",)
-    _optional_get_attrs = ("project", "fullname")
-
-
-class MergeRequest(RESTObject):
-    pass
-
-
-class MergeRequestManager(ListMixin, RESTManager):
-    _path = "/merge_requests"
-    _obj_cls = MergeRequest
-    _from_parent_attrs = {"group_id": "id"}
-    _list_filters = (
-        "state",
-        "order_by",
-        "sort",
-        "milestone",
-        "view",
-        "labels",
-        "created_after",
-        "created_before",
-        "updated_after",
-        "updated_before",
-        "scope",
-        "author_id",
-        "assignee_id",
-        "my_reaction_emoji",
-        "source_branch",
-        "target_branch",
-        "search",
-        "wip",
-    )
-    _types = {"labels": types.ListAttribute}
-
-
-class Snippet(UserAgentDetailMixin, SaveMixin, ObjectDeleteMixin, RESTObject):
-    _short_print_attr = "title"
-
-    @cli.register_custom_action("Snippet")
-    @exc.on_http_error(exc.GitlabGetError)
-    def content(self, streamed=False, action=None, chunk_size=1024, **kwargs):
-        """Return the content of a snippet.
-
-        Args:
-            streamed (bool): If True the data will be processed by chunks of
-                `chunk_size` and each chunk is passed to `action` for
-                treatment.
-            action (callable): Callable responsible of dealing with chunk of
-                data
-            chunk_size (int): Size of each chunk
-            **kwargs: Extra options to send to the server (e.g. sudo)
-
-        Raises:
-            GitlabAuthenticationError: If authentication is not correct
-            GitlabGetError: If the content could not be retrieved
-
-        Returns:
-            str: The snippet content
-        """
-        path = "/snippets/%s/raw" % self.get_id()
-        result = self.manager.gitlab.http_get(
-            path, streamed=streamed, raw=True, **kwargs
-        )
-        return utils.response_content(result, streamed, action, chunk_size)
-
-
-class SnippetManager(CRUDMixin, RESTManager):
-    _path = "/snippets"
-    _obj_cls = Snippet
-    _create_attrs = (("title", "file_name", "content"), ("lifetime", "visibility"))
-    _update_attrs = (tuple(), ("title", "file_name", "content", "visibility"))
-
-    @cli.register_custom_action("SnippetManager")
-    def public(self, **kwargs):
-        """List all the public snippets.
-
-        Args:
-            all (bool): If True the returned object will be a list
-            **kwargs: Extra options to send to the server (e.g. sudo)
-
-        Raises:
-            GitlabListError: If the list could not be retrieved
-
-        Returns:
-            RESTObjectList: A generator for the snippets list
-        """
-        return self.list(path="/snippets/public", **kwargs)
-
-
-class Namespace(RESTObject):
-    pass
-
-
-class NamespaceManager(RetrieveMixin, RESTManager):
-    _path = "/namespaces"
-    _obj_cls = Namespace
-    _list_filters = ("search",)
-
-
-class PagesDomain(RESTObject):
-    _id_attr = "domain"
-
-
-class PagesDomainManager(ListMixin, RESTManager):
-    _path = "/pages/domains"
-    _obj_cls = PagesDomain
-
-
-class ProjectRegistryRepository(ObjectDeleteMixin, RESTObject):
-    _managers = (("tags", "ProjectRegistryTagManager"),)
-
-
-class ProjectRegistryRepositoryManager(DeleteMixin, ListMixin, RESTManager):
-    _path = "/projects/%(project_id)s/registry/repositories"
-    _obj_cls = ProjectRegistryRepository
-    _from_parent_attrs = {"project_id": "id"}
-
-
-class ProjectRegistryTag(ObjectDeleteMixin, RESTObject):
-    _id_attr = "name"
-
-
-class ProjectRegistryTagManager(DeleteMixin, RetrieveMixin, RESTManager):
-    _obj_cls = ProjectRegistryTag
-    _from_parent_attrs = {"project_id": "project_id", "repository_id": "id"}
-    _path = "/projects/%(project_id)s/registry/repositories/%(repository_id)s/tags"
-
-    @cli.register_custom_action(
-        "ProjectRegistryTagManager", optional=("name_regex", "keep_n", "older_than")
-    )
-    @exc.on_http_error(exc.GitlabDeleteError)
-    def delete_in_bulk(self, name_regex=".*", **kwargs):
-        """Delete Tag in bulk
-
-        Args:
-            name_regex (string): The regex of the name to delete. To delete all
-                                 tags specify .*.
-            keep_n (integer):    The amount of latest tags of given name to keep.
-            older_than (string): Tags to delete that are older than the given time,
-                                 written in human readable form 1h, 1d, 1month.
-            **kwargs:            Extra options to send to the server (e.g. sudo)
-        Raises:
-            GitlabAuthenticationError: If authentication is not correct
-            GitlabDeleteError: If the server cannot perform the request
-        """
-        valid_attrs = ["keep_n", "older_than"]
-        data = {"name_regex": name_regex}
-        data.update({k: v for k, v in kwargs.items() if k in valid_attrs})
-        self.gitlab.http_delete(self.path, query_data=data, **kwargs)
-
-
-class ProjectRemoteMirror(SaveMixin, RESTObject):
-    pass
-
-
-class ProjectRemoteMirrorManager(ListMixin, CreateMixin, UpdateMixin, RESTManager):
-    _path = "/projects/%(project_id)s/remote_mirrors"
-    _obj_cls = ProjectRemoteMirror
-    _from_parent_attrs = {"project_id": "id"}
-    _create_attrs = (("url",), ("enabled", "only_protected_branches"))
-    _update_attrs = (tuple(), ("enabled", "only_protected_branches"))
-
-
-class ProjectBoardList(SaveMixin, ObjectDeleteMixin, RESTObject):
-    pass
-
-
-class ProjectBoardListManager(CRUDMixin, RESTManager):
-    _path = "/projects/%(project_id)s/boards/%(board_id)s/lists"
-    _obj_cls = ProjectBoardList
-    _from_parent_attrs = {"project_id": "project_id", "board_id": "id"}
-    _create_attrs = (("label_id",), tuple())
-    _update_attrs = (("position",), tuple())
-
-
-class ProjectBoard(SaveMixin, ObjectDeleteMixin, RESTObject):
-    _managers = (("lists", "ProjectBoardListManager"),)
-
-
-class ProjectBoardManager(CRUDMixin, RESTManager):
-    _path = "/projects/%(project_id)s/boards"
-    _obj_cls = ProjectBoard
-    _from_parent_attrs = {"project_id": "id"}
-    _create_attrs = (("name",), tuple())
-
-
-class ProjectBranch(ObjectDeleteMixin, RESTObject):
-    _id_attr = "name"
-
-    @cli.register_custom_action(
-        "ProjectBranch", tuple(), ("developers_can_push", "developers_can_merge")
-    )
-    @exc.on_http_error(exc.GitlabProtectError)
-    def protect(self, developers_can_push=False, developers_can_merge=False, **kwargs):
-        """Protect the branch.
-
-        Args:
-            developers_can_push (bool): Set to True if developers are allowed
-                                        to push to the branch
-            developers_can_merge (bool): Set to True if developers are allowed
-                                         to merge to the branch
-            **kwargs: Extra options to send to the server (e.g. sudo)
-
-        Raises:
-            GitlabAuthenticationError: If authentication is not correct
-            GitlabProtectError: If the branch could not be protected
-        """
-        id = self.get_id().replace("/", "%2F")
-        path = "%s/%s/protect" % (self.manager.path, id)
-        post_data = {
-            "developers_can_push": developers_can_push,
-            "developers_can_merge": developers_can_merge,
-        }
-        self.manager.gitlab.http_put(path, post_data=post_data, **kwargs)
-        self._attrs["protected"] = True
-
-    @cli.register_custom_action("ProjectBranch")
-    @exc.on_http_error(exc.GitlabProtectError)
-    def unprotect(self, **kwargs):
-        """Unprotect the branch.
-
-        Args:
-            **kwargs: Extra options to send to the server (e.g. sudo)
-
-        Raises:
-            GitlabAuthenticationError: If authentication is not correct
-            GitlabProtectError: If the branch could not be unprotected
-        """
-        id = self.get_id().replace("/", "%2F")
-        path = "%s/%s/unprotect" % (self.manager.path, id)
-        self.manager.gitlab.http_put(path, **kwargs)
-        self._attrs["protected"] = False
-
-
-class ProjectBranchManager(NoUpdateMixin, RESTManager):
-    _path = "/projects/%(project_id)s/repository/branches"
-    _obj_cls = ProjectBranch
-    _from_parent_attrs = {"project_id": "id"}
-    _create_attrs = (("branch", "ref"), tuple())
-
-
-class ProjectCluster(SaveMixin, ObjectDeleteMixin, RESTObject):
-    pass
-
-
-class ProjectClusterManager(CRUDMixin, RESTManager):
-    _path = "/projects/%(project_id)s/clusters"
-    _obj_cls = ProjectCluster
-    _from_parent_attrs = {"project_id": "id"}
-    _create_attrs = (
-        ("name", "platform_kubernetes_attributes"),
-        ("domain", "enabled", "managed", "environment_scope"),
-    )
-    _update_attrs = (
-        tuple(),
-        (
-            "name",
-            "domain",
-            "management_project_id",
-            "platform_kubernetes_attributes",
-            "environment_scope",
-        ),
-    )
-
-    @exc.on_http_error(exc.GitlabStopError)
-    def create(self, data, **kwargs):
-        """Create a new object.
-
-        Args:
-            data (dict): Parameters to send to the server to create the
-                         resource
-            **kwargs: Extra options to send to the server (e.g. sudo or
-                      'ref_name', 'stage', 'name', 'all')
-
-        Raises:
-            GitlabAuthenticationError: If authentication is not correct
-            GitlabCreateError: If the server cannot perform the request
-
-        Returns:
-            RESTObject: A new instance of the manage object class build with
-                        the data sent by the server
-        """
-        path = "%s/user" % (self.path)
-        return CreateMixin.create(self, data, path=path, **kwargs)
-
-
-class ProjectCustomAttribute(ObjectDeleteMixin, RESTObject):
-    _id_attr = "key"
-
-
-class ProjectCustomAttributeManager(RetrieveMixin, SetMixin, DeleteMixin, RESTManager):
-    _path = "/projects/%(project_id)s/custom_attributes"
-    _obj_cls = ProjectCustomAttribute
-    _from_parent_attrs = {"project_id": "id"}
-
-
-class ProjectJob(RESTObject, RefreshMixin):
-    @cli.register_custom_action("ProjectJob")
-    @exc.on_http_error(exc.GitlabJobCancelError)
-    def cancel(self, **kwargs):
-        """Cancel the job.
-
-        Args:
-            **kwargs: Extra options to send to the server (e.g. sudo)
-
-        Raises:
-            GitlabAuthenticationError: If authentication is not correct
-            GitlabJobCancelError: If the job could not be canceled
-        """
-        path = "%s/%s/cancel" % (self.manager.path, self.get_id())
-        self.manager.gitlab.http_post(path)
-
-    @cli.register_custom_action("ProjectJob")
-    @exc.on_http_error(exc.GitlabJobRetryError)
-    def retry(self, **kwargs):
-        """Retry the job.
-
-        Args:
-            **kwargs: Extra options to send to the server (e.g. sudo)
-
-        Raises:
-            GitlabAuthenticationError: If authentication is not correct
-            GitlabJobRetryError: If the job could not be retried
-        """
-        path = "%s/%s/retry" % (self.manager.path, self.get_id())
-        self.manager.gitlab.http_post(path)
-
-    @cli.register_custom_action("ProjectJob")
-    @exc.on_http_error(exc.GitlabJobPlayError)
-    def play(self, **kwargs):
-        """Trigger a job explicitly.
-
-        Args:
-            **kwargs: Extra options to send to the server (e.g. sudo)
-
-        Raises:
-            GitlabAuthenticationError: If authentication is not correct
-            GitlabJobPlayError: If the job could not be triggered
-        """
-        path = "%s/%s/play" % (self.manager.path, self.get_id())
-        self.manager.gitlab.http_post(path)
-
-    @cli.register_custom_action("ProjectJob")
-    @exc.on_http_error(exc.GitlabJobEraseError)
-    def erase(self, **kwargs):
-        """Erase the job (remove job artifacts and trace).
-
-        Args:
-            **kwargs: Extra options to send to the server (e.g. sudo)
-
-        Raises:
-            GitlabAuthenticationError: If authentication is not correct
-            GitlabJobEraseError: If the job could not be erased
-        """
-        path = "%s/%s/erase" % (self.manager.path, self.get_id())
-        self.manager.gitlab.http_post(path)
-
-    @cli.register_custom_action("ProjectJob")
-    @exc.on_http_error(exc.GitlabCreateError)
-    def keep_artifacts(self, **kwargs):
-        """Prevent artifacts from being deleted when expiration is set.
-
-        Args:
-            **kwargs: Extra options to send to the server (e.g. sudo)
-
-        Raises:
-            GitlabAuthenticationError: If authentication is not correct
-            GitlabCreateError: If the request could not be performed
-        """
-        path = "%s/%s/artifacts/keep" % (self.manager.path, self.get_id())
-        self.manager.gitlab.http_post(path)
-
-    @cli.register_custom_action("ProjectJob")
-    @exc.on_http_error(exc.GitlabCreateError)
-    def delete_artifacts(self, **kwargs):
-        """Delete artifacts of a job.
-
-        Args:
-            **kwargs: Extra options to send to the server (e.g. sudo)
-
-        Raises:
-            GitlabAuthenticationError: If authentication is not correct
-            GitlabDeleteError: If the request could not be performed
-        """
-        path = "%s/%s/artifacts" % (self.manager.path, self.get_id())
-        self.manager.gitlab.http_delete(path)
-
-    @cli.register_custom_action("ProjectJob")
-    @exc.on_http_error(exc.GitlabGetError)
-    def artifacts(self, streamed=False, action=None, chunk_size=1024, **kwargs):
-        """Get the job artifacts.
-
-        Args:
-            streamed (bool): If True the data will be processed by chunks of
-                `chunk_size` and each chunk is passed to `action` for
-                treatment
-            action (callable): Callable responsible of dealing with chunk of
-                data
-            chunk_size (int): Size of each chunk
-            **kwargs: Extra options to send to the server (e.g. sudo)
-
-        Raises:
-            GitlabAuthenticationError: If authentication is not correct
-            GitlabGetError: If the artifacts could not be retrieved
-
-        Returns:
-            str: The artifacts if `streamed` is False, None otherwise.
-        """
-        path = "%s/%s/artifacts" % (self.manager.path, self.get_id())
-        result = self.manager.gitlab.http_get(
-            path, streamed=streamed, raw=True, **kwargs
-        )
-        return utils.response_content(result, streamed, action, chunk_size)
-
-    @cli.register_custom_action("ProjectJob")
-    @exc.on_http_error(exc.GitlabGetError)
-    def artifact(self, path, streamed=False, action=None, chunk_size=1024, **kwargs):
-        """Get a single artifact file from within the job's artifacts archive.
-
-        Args:
-            path (str): Path of the artifact
-            streamed (bool): If True the data will be processed by chunks of
-                `chunk_size` and each chunk is passed to `action` for
-                treatment
-            action (callable): Callable responsible of dealing with chunk of
-                data
-            chunk_size (int): Size of each chunk
-            **kwargs: Extra options to send to the server (e.g. sudo)
-
-        Raises:
-            GitlabAuthenticationError: If authentication is not correct
-            GitlabGetError: If the artifacts could not be retrieved
-
-        Returns:
-            str: The artifacts if `streamed` is False, None otherwise.
-        """
-        path = "%s/%s/artifacts/%s" % (self.manager.path, self.get_id(), path)
-        result = self.manager.gitlab.http_get(
-            path, streamed=streamed, raw=True, **kwargs
-        )
-        return utils.response_content(result, streamed, action, chunk_size)
-
-    @cli.register_custom_action("ProjectJob")
-    @exc.on_http_error(exc.GitlabGetError)
-    def trace(self, streamed=False, action=None, chunk_size=1024, **kwargs):
-        """Get the job trace.
-
-        Args:
-            streamed (bool): If True the data will be processed by chunks of
-                `chunk_size` and each chunk is passed to `action` for
-                treatment
-            action (callable): Callable responsible of dealing with chunk of
-                data
-            chunk_size (int): Size of each chunk
-            **kwargs: Extra options to send to the server (e.g. sudo)
-
-        Raises:
-            GitlabAuthenticationError: If authentication is not correct
-            GitlabGetError: If the artifacts could not be retrieved
-
-        Returns:
-            str: The trace
-        """
-        path = "%s/%s/trace" % (self.manager.path, self.get_id())
-        result = self.manager.gitlab.http_get(
-            path, streamed=streamed, raw=True, **kwargs
-        )
-        return utils.response_content(result, streamed, action, chunk_size)
-
-
-class ProjectJobManager(RetrieveMixin, RESTManager):
-    _path = "/projects/%(project_id)s/jobs"
-    _obj_cls = ProjectJob
-    _from_parent_attrs = {"project_id": "id"}
-
-
-class ProjectCommitStatus(RESTObject, RefreshMixin):
-    pass
-
-
-class ProjectCommitStatusManager(ListMixin, CreateMixin, RESTManager):
-    _path = "/projects/%(project_id)s/repository/commits/%(commit_id)s" "/statuses"
-    _obj_cls = ProjectCommitStatus
-    _from_parent_attrs = {"project_id": "project_id", "commit_id": "id"}
-    _create_attrs = (
-        ("state",),
-        ("description", "name", "context", "ref", "target_url", "coverage"),
-    )
-
-    @exc.on_http_error(exc.GitlabCreateError)
-    def create(self, data, **kwargs):
-        """Create a new object.
-
-        Args:
-            data (dict): Parameters to send to the server to create the
-                         resource
-            **kwargs: Extra options to send to the server (e.g. sudo or
-                      'ref_name', 'stage', 'name', 'all')
-
-        Raises:
-            GitlabAuthenticationError: If authentication is not correct
-            GitlabCreateError: If the server cannot perform the request
-
-        Returns:
-            RESTObject: A new instance of the manage object class build with
-                        the data sent by the server
-        """
-        # project_id and commit_id are in the data dict when using the CLI, but
-        # they are missing when using only the API
-        # See #511
-        base_path = "/projects/%(project_id)s/statuses/%(commit_id)s"
-        if "project_id" in data and "commit_id" in data:
-            path = base_path % data
-        else:
-            path = self._compute_path(base_path)
-        return CreateMixin.create(self, data, path=path, **kwargs)
-
-
-class ProjectCommitComment(RESTObject):
-    _id_attr = None
-    _short_print_attr = "note"
-
-
-class ProjectCommitCommentManager(ListMixin, CreateMixin, RESTManager):
-    _path = "/projects/%(project_id)s/repository/commits/%(commit_id)s" "/comments"
-    _obj_cls = ProjectCommitComment
-    _from_parent_attrs = {"project_id": "project_id", "commit_id": "id"}
-    _create_attrs = (("note",), ("path", "line", "line_type"))
-
-
-class ProjectCommitDiscussionNote(SaveMixin, ObjectDeleteMixin, RESTObject):
-    pass
-
-
-class ProjectCommitDiscussionNoteManager(
-    GetMixin, CreateMixin, UpdateMixin, DeleteMixin, RESTManager
-):
-    _path = (
-        "/projects/%(project_id)s/repository/commits/%(commit_id)s/"
-        "discussions/%(discussion_id)s/notes"
-    )
-    _obj_cls = ProjectCommitDiscussionNote
-    _from_parent_attrs = {
-        "project_id": "project_id",
-        "commit_id": "commit_id",
-        "discussion_id": "id",
-    }
-    _create_attrs = (("body",), ("created_at", "position"))
-    _update_attrs = (("body",), tuple())
-
-
-class ProjectCommitDiscussion(RESTObject):
-    _managers = (("notes", "ProjectCommitDiscussionNoteManager"),)
-
-
-class ProjectCommitDiscussionManager(RetrieveMixin, CreateMixin, RESTManager):
-    _path = "/projects/%(project_id)s/repository/commits/%(commit_id)s/" "discussions"
-    _obj_cls = ProjectCommitDiscussion
-    _from_parent_attrs = {"project_id": "project_id", "commit_id": "id"}
-    _create_attrs = (("body",), ("created_at",))
-
-
-class ProjectCommit(RESTObject):
-    _short_print_attr = "title"
-    _managers = (
-        ("comments", "ProjectCommitCommentManager"),
-        ("discussions", "ProjectCommitDiscussionManager"),
-        ("statuses", "ProjectCommitStatusManager"),
-    )
-
-    @cli.register_custom_action("ProjectCommit")
-    @exc.on_http_error(exc.GitlabGetError)
-    def diff(self, **kwargs):
-        """Generate the commit diff.
-
-        Args:
-            **kwargs: Extra options to send to the server (e.g. sudo)
-
-        Raises:
-            GitlabAuthenticationError: If authentication is not correct
-            GitlabGetError: If the diff could not be retrieved
-
-        Returns:
-            list: The changes done in this commit
-        """
-        path = "%s/%s/diff" % (self.manager.path, self.get_id())
-        return self.manager.gitlab.http_get(path, **kwargs)
-
-    @cli.register_custom_action("ProjectCommit", ("branch",))
-    @exc.on_http_error(exc.GitlabCherryPickError)
-    def cherry_pick(self, branch, **kwargs):
-        """Cherry-pick a commit into a branch.
-
-        Args:
-            branch (str): Name of target branch
-            **kwargs: Extra options to send to the server (e.g. sudo)
-
-        Raises:
-            GitlabAuthenticationError: If authentication is not correct
-            GitlabCherryPickError: If the cherry-pick could not be performed
-        """
-        path = "%s/%s/cherry_pick" % (self.manager.path, self.get_id())
-        post_data = {"branch": branch}
-        self.manager.gitlab.http_post(path, post_data=post_data, **kwargs)
-
-    @cli.register_custom_action("ProjectCommit", optional=("type",))
-    @exc.on_http_error(exc.GitlabGetError)
-    def refs(self, type="all", **kwargs):
-        """List the references the commit is pushed to.
-
-        Args:
-            type (str): The scope of references ('branch', 'tag' or 'all')
-            **kwargs: Extra options to send to the server (e.g. sudo)
-
-        Raises:
-            GitlabAuthenticationError: If authentication is not correct
-            GitlabGetError: If the references could not be retrieved
-
-        Returns:
-            list: The references the commit is pushed to.
-        """
-        path = "%s/%s/refs" % (self.manager.path, self.get_id())
-        data = {"type": type}
-        return self.manager.gitlab.http_get(path, query_data=data, **kwargs)
-
-    @cli.register_custom_action("ProjectCommit")
-    @exc.on_http_error(exc.GitlabGetError)
-    def merge_requests(self, **kwargs):
-        """List the merge requests related to the commit.
-
-        Args:
-            **kwargs: Extra options to send to the server (e.g. sudo)
-
-        Raises:
-            GitlabAuthenticationError: If authentication is not correct
-            GitlabGetError: If the references could not be retrieved
-
-        Returns:
-            list: The merge requests related to the commit.
-        """
-        path = "%s/%s/merge_requests" % (self.manager.path, self.get_id())
-        return self.manager.gitlab.http_get(path, **kwargs)
-
-    @cli.register_custom_action("ProjectCommit", ("branch",))
-    @exc.on_http_error(exc.GitlabRevertError)
-    def revert(self, branch, **kwargs):
-        """Revert a commit on a given branch.
-
-        Args:
-            branch (str): Name of target branch
-            **kwargs: Extra options to send to the server (e.g. sudo)
-
-        Raises:
-            GitlabAuthenticationError: If authentication is not correct
-            GitlabRevertError: If the revert could not be performed
-
-        Returns:
-            dict: The new commit data (*not* a RESTObject)
-        """
-        path = "%s/%s/revert" % (self.manager.path, self.get_id())
-        post_data = {"branch": branch}
-        return self.manager.gitlab.http_post(path, post_data=post_data, **kwargs)
-
-    @cli.register_custom_action("ProjectCommit")
-    @exc.on_http_error(exc.GitlabGetError)
-    def signature(self, **kwargs):
-        """Get the signature of the commit.
-
-        Args:
-            **kwargs: Extra options to send to the server (e.g. sudo)
-
-        Raises:
-            GitlabAuthenticationError: If authentication is not correct
-            GitlabGetError: If the signature could not be retrieved
-
-        Returns:
-            dict: The commit's signature data
-        """
-        path = "%s/%s/signature" % (self.manager.path, self.get_id())
-        return self.manager.gitlab.http_get(path, **kwargs)
-
-
-class ProjectCommitManager(RetrieveMixin, CreateMixin, RESTManager):
-    _path = "/projects/%(project_id)s/repository/commits"
-    _obj_cls = ProjectCommit
-    _from_parent_attrs = {"project_id": "id"}
-    _create_attrs = (
-        ("branch", "commit_message", "actions"),
-        ("author_email", "author_name"),
-    )
-
-
-class ProjectEnvironment(SaveMixin, ObjectDeleteMixin, RESTObject):
-    @cli.register_custom_action("ProjectEnvironment")
-    @exc.on_http_error(exc.GitlabStopError)
-    def stop(self, **kwargs):
-        """Stop the environment.
-
-        Args:
-            **kwargs: Extra options to send to the server (e.g. sudo)
-
-        Raises:
-            GitlabAuthenticationError: If authentication is not correct
-            GitlabStopError: If the operation failed
-        """
-        path = "%s/%s/stop" % (self.manager.path, self.get_id())
-        self.manager.gitlab.http_post(path, **kwargs)
-
-
-class ProjectEnvironmentManager(
-    RetrieveMixin, CreateMixin, UpdateMixin, DeleteMixin, RESTManager
-):
-    _path = "/projects/%(project_id)s/environments"
-    _obj_cls = ProjectEnvironment
-    _from_parent_attrs = {"project_id": "id"}
-    _create_attrs = (("name",), ("external_url",))
-    _update_attrs = (tuple(), ("name", "external_url"))
-
-
-class ProjectKey(SaveMixin, ObjectDeleteMixin, RESTObject):
-    pass
-
-
-class ProjectKeyManager(CRUDMixin, RESTManager):
-    _path = "/projects/%(project_id)s/deploy_keys"
-    _obj_cls = ProjectKey
-    _from_parent_attrs = {"project_id": "id"}
-    _create_attrs = (("title", "key"), ("can_push",))
-    _update_attrs = (tuple(), ("title", "can_push"))
-
-    @cli.register_custom_action("ProjectKeyManager", ("key_id",))
-    @exc.on_http_error(exc.GitlabProjectDeployKeyError)
-    def enable(self, key_id, **kwargs):
-        """Enable a deploy key for a project.
-
-        Args:
-            key_id (int): The ID of the key to enable
-            **kwargs: Extra options to send to the server (e.g. sudo)
-
-        Raises:
-            GitlabAuthenticationError: If authentication is not correct
-            GitlabProjectDeployKeyError: If the key could not be enabled
-        """
-        path = "%s/%s/enable" % (self.path, key_id)
-        self.gitlab.http_post(path, **kwargs)
-
-
-class ProjectBadge(SaveMixin, ObjectDeleteMixin, RESTObject):
-    pass
-
-
-class ProjectBadgeManager(BadgeRenderMixin, CRUDMixin, RESTManager):
-    _path = "/projects/%(project_id)s/badges"
-    _obj_cls = ProjectBadge
-    _from_parent_attrs = {"project_id": "id"}
-    _create_attrs = (("link_url", "image_url"), tuple())
-    _update_attrs = (tuple(), ("link_url", "image_url"))
-
-
-class ProjectEvent(Event):
-    pass
-
-
-class ProjectEventManager(EventManager):
-    _path = "/projects/%(project_id)s/events"
-    _obj_cls = ProjectEvent
-    _from_parent_attrs = {"project_id": "id"}
-
-
-class ProjectFork(RESTObject):
-    pass
-
-
-class ProjectForkManager(CreateMixin, ListMixin, RESTManager):
-    _path = "/projects/%(project_id)s/forks"
-    _obj_cls = ProjectFork
-    _from_parent_attrs = {"project_id": "id"}
-    _list_filters = (
-        "archived",
-        "visibility",
-        "order_by",
-        "sort",
-        "search",
-        "simple",
-        "owned",
-        "membership",
-        "starred",
-        "statistics",
-        "with_custom_attributes",
-        "with_issues_enabled",
-        "with_merge_requests_enabled",
-    )
-    _create_attrs = (tuple(), ("namespace",))
-
-    def create(self, data, **kwargs):
-        """Creates a new object.
-
-        Args:
-            data (dict): Parameters to send to the server to create the
-                         resource
-            **kwargs: Extra options to send to the server (e.g. sudo)
-
-        Raises:
-            GitlabAuthenticationError: If authentication is not correct
-            GitlabCreateError: If the server cannot perform the request
-
-        Returns:
-            RESTObject: A new instance of the managed object class build with
-                the data sent by the server
-        """
-        path = self.path[:-1]  # drop the 's'
-        return CreateMixin.create(self, data, path=path, **kwargs)
-
-
-class ProjectHook(SaveMixin, ObjectDeleteMixin, RESTObject):
-    _short_print_attr = "url"
-
-
-class ProjectHookManager(CRUDMixin, RESTManager):
-    _path = "/projects/%(project_id)s/hooks"
-    _obj_cls = ProjectHook
-    _from_parent_attrs = {"project_id": "id"}
-    _create_attrs = (
-        ("url",),
-        (
-            "push_events",
-            "issues_events",
-            "confidential_issues_events",
-            "merge_requests_events",
-            "tag_push_events",
-            "note_events",
-            "job_events",
-            "pipeline_events",
-            "wiki_page_events",
-            "enable_ssl_verification",
-            "token",
-        ),
-    )
-    _update_attrs = (
-        ("url",),
-        (
-            "push_events",
-            "issues_events",
-            "confidential_issues_events",
-            "merge_requests_events",
-            "tag_push_events",
-            "note_events",
-            "job_events",
-            "pipeline_events",
-            "wiki_events",
-            "enable_ssl_verification",
-            "token",
-        ),
-    )
-
-
-class ProjectIssueAwardEmoji(ObjectDeleteMixin, RESTObject):
-    pass
-
-
-class ProjectIssueAwardEmojiManager(NoUpdateMixin, RESTManager):
-    _path = "/projects/%(project_id)s/issues/%(issue_iid)s/award_emoji"
-    _obj_cls = ProjectIssueAwardEmoji
-    _from_parent_attrs = {"project_id": "project_id", "issue_iid": "iid"}
-    _create_attrs = (("name",), tuple())
-
-
-class ProjectIssueNoteAwardEmoji(ObjectDeleteMixin, RESTObject):
-    pass
-
-
-class ProjectIssueNoteAwardEmojiManager(NoUpdateMixin, RESTManager):
-    _path = (
-        "/projects/%(project_id)s/issues/%(issue_iid)s" "/notes/%(note_id)s/award_emoji"
-    )
-    _obj_cls = ProjectIssueNoteAwardEmoji
-    _from_parent_attrs = {
-        "project_id": "project_id",
-        "issue_iid": "issue_iid",
-        "note_id": "id",
-    }
-    _create_attrs = (("name",), tuple())
-
-
-class ProjectIssueNote(SaveMixin, ObjectDeleteMixin, RESTObject):
-    _managers = (("awardemojis", "ProjectIssueNoteAwardEmojiManager"),)
-
-
-class ProjectIssueNoteManager(CRUDMixin, RESTManager):
-    _path = "/projects/%(project_id)s/issues/%(issue_iid)s/notes"
-    _obj_cls = ProjectIssueNote
-    _from_parent_attrs = {"project_id": "project_id", "issue_iid": "iid"}
-    _create_attrs = (("body",), ("created_at",))
-    _update_attrs = (("body",), tuple())
-
-
-class ProjectIssueDiscussionNote(SaveMixin, ObjectDeleteMixin, RESTObject):
-    pass
-
-
-class ProjectIssueDiscussionNoteManager(
-    GetMixin, CreateMixin, UpdateMixin, DeleteMixin, RESTManager
-):
-    _path = (
-        "/projects/%(project_id)s/issues/%(issue_iid)s/"
-        "discussions/%(discussion_id)s/notes"
-    )
-    _obj_cls = ProjectIssueDiscussionNote
-    _from_parent_attrs = {
-        "project_id": "project_id",
-        "issue_iid": "issue_iid",
-        "discussion_id": "id",
-    }
-    _create_attrs = (("body",), ("created_at",))
-    _update_attrs = (("body",), tuple())
-
-
-class ProjectIssueDiscussion(RESTObject):
-    _managers = (("notes", "ProjectIssueDiscussionNoteManager"),)
-
-
-class ProjectIssueDiscussionManager(RetrieveMixin, CreateMixin, RESTManager):
-    _path = "/projects/%(project_id)s/issues/%(issue_iid)s/discussions"
-    _obj_cls = ProjectIssueDiscussion
-    _from_parent_attrs = {"project_id": "project_id", "issue_iid": "iid"}
-    _create_attrs = (("body",), ("created_at",))
-
-
-class ProjectIssueLink(ObjectDeleteMixin, RESTObject):
-    _id_attr = "issue_link_id"
-
-
-class ProjectIssueLinkManager(ListMixin, CreateMixin, DeleteMixin, RESTManager):
-    _path = "/projects/%(project_id)s/issues/%(issue_iid)s/links"
-    _obj_cls = ProjectIssueLink
-    _from_parent_attrs = {"project_id": "project_id", "issue_iid": "iid"}
-    _create_attrs = (("target_project_id", "target_issue_iid"), tuple())
-
-    @exc.on_http_error(exc.GitlabCreateError)
-    def create(self, data, **kwargs):
-        """Create a new object.
-
-        Args:
-            data (dict): parameters to send to the server to create the
-                         resource
-            **kwargs: Extra options to send to the server (e.g. sudo)
-
-        Returns:
-            RESTObject, RESTObject: The source and target issues
-
-        Raises:
-            GitlabAuthenticationError: If authentication is not correct
-            GitlabCreateError: If the server cannot perform the request
-        """
-        self._check_missing_create_attrs(data)
-        server_data = self.gitlab.http_post(self.path, post_data=data, **kwargs)
-        source_issue = ProjectIssue(self._parent.manager, server_data["source_issue"])
-        target_issue = ProjectIssue(self._parent.manager, server_data["target_issue"])
-        return source_issue, target_issue
-
-
-class ProjectIssueResourceLabelEvent(RESTObject):
-    pass
-
-
-class ProjectIssueResourceLabelEventManager(RetrieveMixin, RESTManager):
-    _path = "/projects/%(project_id)s/issues/%(issue_iid)s" "/resource_label_events"
-    _obj_cls = ProjectIssueResourceLabelEvent
-    _from_parent_attrs = {"project_id": "project_id", "issue_iid": "iid"}
-
-
-class ProjectIssueResourceMilestoneEvent(RESTObject):
-    pass
-
-
-class ProjectIssueResourceMilestoneEventManager(RetrieveMixin, RESTManager):
-    _path = "/projects/%(project_id)s/issues/%(issue_iid)s/resource_milestone_events"
-    _obj_cls = ProjectIssueResourceMilestoneEvent
-    _from_parent_attrs = {"project_id": "project_id", "issue_iid": "iid"}
-
-
-class ProjectIssue(
-    UserAgentDetailMixin,
-    SubscribableMixin,
-    TodoMixin,
-    TimeTrackingMixin,
-    ParticipantsMixin,
-    SaveMixin,
-    ObjectDeleteMixin,
-    RESTObject,
-):
-    _short_print_attr = "title"
-    _id_attr = "iid"
-    _managers = (
-        ("awardemojis", "ProjectIssueAwardEmojiManager"),
-        ("discussions", "ProjectIssueDiscussionManager"),
-        ("links", "ProjectIssueLinkManager"),
-        ("notes", "ProjectIssueNoteManager"),
-        ("resourcelabelevents", "ProjectIssueResourceLabelEventManager"),
-        ("resourcemilestoneevents", "ProjectIssueResourceMilestoneEventManager"),
-    )
-
-    @cli.register_custom_action("ProjectIssue", ("to_project_id",))
-    @exc.on_http_error(exc.GitlabUpdateError)
-    def move(self, to_project_id, **kwargs):
-        """Move the issue to another project.
-
-        Args:
-            to_project_id(int): ID of the target project
-            **kwargs: Extra options to send to the server (e.g. sudo)
-
-        Raises:
-            GitlabAuthenticationError: If authentication is not correct
-            GitlabUpdateError: If the issue could not be moved
-        """
-        path = "%s/%s/move" % (self.manager.path, self.get_id())
-        data = {"to_project_id": to_project_id}
-        server_data = self.manager.gitlab.http_post(path, post_data=data, **kwargs)
-        self._update_attrs(server_data)
-
-    @cli.register_custom_action("ProjectIssue")
-    @exc.on_http_error(exc.GitlabGetError)
-    def related_merge_requests(self, **kwargs):
-        """List merge requests related to the issue.
-
-        Args:
-            **kwargs: Extra options to send to the server (e.g. sudo)
-
-        Raises:
-            GitlabAuthenticationError: If authentication is not correct
-            GitlabGetErrot: If the merge requests could not be retrieved
-
-        Returns:
-            list: The list of merge requests.
-        """
-        path = "%s/%s/related_merge_requests" % (self.manager.path, self.get_id())
-        return self.manager.gitlab.http_get(path, **kwargs)
-
-    @cli.register_custom_action("ProjectIssue")
-    @exc.on_http_error(exc.GitlabGetError)
-    def closed_by(self, **kwargs):
-        """List merge requests that will close the issue when merged.
-
-        Args:
-            **kwargs: Extra options to send to the server (e.g. sudo)
-
-        Raises:
-            GitlabAuthenticationError: If authentication is not correct
-            GitlabGetErrot: If the merge requests could not be retrieved
-
-        Returns:
-            list: The list of merge requests.
-        """
-        path = "%s/%s/closed_by" % (self.manager.path, self.get_id())
-        return self.manager.gitlab.http_get(path, **kwargs)
-
-
-class ProjectIssueManager(CRUDMixin, RESTManager):
-    _path = "/projects/%(project_id)s/issues"
-    _obj_cls = ProjectIssue
-    _from_parent_attrs = {"project_id": "id"}
-    _list_filters = (
-        "iids",
-        "state",
-        "labels",
-        "milestone",
-        "scope",
-        "author_id",
-        "assignee_id",
-        "my_reaction_emoji",
-        "order_by",
-        "sort",
-        "search",
-        "created_after",
-        "created_before",
-        "updated_after",
-        "updated_before",
-    )
-    _create_attrs = (
-        ("title",),
-        (
-            "description",
-            "confidential",
-            "assignee_ids",
-            "assignee_id",
-            "milestone_id",
-            "labels",
-            "created_at",
-            "due_date",
-            "merge_request_to_resolve_discussions_of",
-            "discussion_to_resolve",
-        ),
-    )
-    _update_attrs = (
-        tuple(),
-        (
-            "title",
-            "description",
-            "confidential",
-            "assignee_ids",
-            "assignee_id",
-            "milestone_id",
-            "labels",
-            "state_event",
-            "updated_at",
-            "due_date",
-            "discussion_locked",
-        ),
-    )
-    _types = {"labels": types.ListAttribute}
-
-
-class ProjectMember(SaveMixin, ObjectDeleteMixin, RESTObject):
-    _short_print_attr = "username"
-
-
-class ProjectMemberManager(CRUDMixin, RESTManager):
-    _path = "/projects/%(project_id)s/members"
-    _obj_cls = ProjectMember
-    _from_parent_attrs = {"project_id": "id"}
-    _create_attrs = (("access_level", "user_id"), ("expires_at",))
-    _update_attrs = (("access_level",), ("expires_at",))
-
-    @cli.register_custom_action("ProjectMemberManager")
-    @exc.on_http_error(exc.GitlabListError)
-    def all(self, **kwargs):
-        """List all the members, included inherited ones.
-
-        Args:
-            all (bool): If True, return all the items, without pagination
-            per_page (int): Number of items to retrieve per request
-            page (int): ID of the page to return (starts with page 1)
-            as_list (bool): If set to False and no pagination option is
-                defined, return a generator instead of a list
-            **kwargs: Extra options to send to the server (e.g. sudo)
-
-        Raises:
-            GitlabAuthenticationError: If authentication is not correct
-            GitlabListError: If the list could not be retrieved
-
-        Returns:
-            RESTObjectList: The list of members
-        """
-
-        path = "%s/all" % self.path
-        obj = self.gitlab.http_list(path, **kwargs)
-        return [self._obj_cls(self, item) for item in obj]
-
-
-class ProjectNote(RESTObject):
-    pass
-
-
-class ProjectNoteManager(RetrieveMixin, RESTManager):
-    _path = "/projects/%(project_id)s/notes"
-    _obj_cls = ProjectNote
-    _from_parent_attrs = {"project_id": "id"}
-    _create_attrs = (("body",), tuple())
-
-
-class ProjectNotificationSettings(NotificationSettings):
-    pass
-
-
-class ProjectNotificationSettingsManager(NotificationSettingsManager):
-    _path = "/projects/%(project_id)s/notification_settings"
-    _obj_cls = ProjectNotificationSettings
-    _from_parent_attrs = {"project_id": "id"}
-
-
-class ProjectPackage(ObjectDeleteMixin, RESTObject):
-    pass
-
-
-class ProjectPackageManager(ListMixin, GetMixin, DeleteMixin, RESTManager):
-    _path = "/projects/%(project_id)s/packages"
-    _obj_cls = ProjectPackage
-    _from_parent_attrs = {"project_id": "id"}
-    _list_filters = (
-        "order_by",
-        "sort",
-        "package_type",
-        "package_name",
-    )
-
-
-class ProjectPagesDomain(SaveMixin, ObjectDeleteMixin, RESTObject):
-    _id_attr = "domain"
-
-
-class ProjectPagesDomainManager(CRUDMixin, RESTManager):
-    _path = "/projects/%(project_id)s/pages/domains"
-    _obj_cls = ProjectPagesDomain
-    _from_parent_attrs = {"project_id": "id"}
-    _create_attrs = (("domain",), ("certificate", "key"))
-    _update_attrs = (tuple(), ("certificate", "key"))
-
-
-class ProjectRelease(RESTObject):
-    _id_attr = "tag_name"
-
-
-class ProjectReleaseManager(NoUpdateMixin, RESTManager):
-    _path = "/projects/%(project_id)s/releases"
-    _obj_cls = ProjectRelease
-    _from_parent_attrs = {"project_id": "id"}
-    _create_attrs = (("name", "tag_name", "description"), ("ref", "assets"))
-
-
-class ProjectTag(ObjectDeleteMixin, RESTObject):
-    _id_attr = "name"
-    _short_print_attr = "name"
-
-    @cli.register_custom_action("ProjectTag", ("description",))
-    def set_release_description(self, description, **kwargs):
-        """Set the release notes on the tag.
-
-        If the release doesn't exist yet, it will be created. If it already
-        exists, its description will be updated.
-
-        Args:
-            description (str): Description of the release.
-            **kwargs: Extra options to send to the server (e.g. sudo)
-
-        Raises:
-            GitlabAuthenticationError: If authentication is not correct
-            GitlabCreateError: If the server fails to create the release
-            GitlabUpdateError: If the server fails to update the release
-        """
-        id = self.get_id().replace("/", "%2F")
-        path = "%s/%s/release" % (self.manager.path, id)
-        data = {"description": description}
-        if self.release is None:
-            try:
-                server_data = self.manager.gitlab.http_post(
-                    path, post_data=data, **kwargs
-                )
-            except exc.GitlabHttpError as e:
-                raise exc.GitlabCreateError(e.response_code, e.error_message) from e
-        else:
-            try:
-                server_data = self.manager.gitlab.http_put(
-                    path, post_data=data, **kwargs
-                )
-            except exc.GitlabHttpError as e:
-                raise exc.GitlabUpdateError(e.response_code, e.error_message) from e
-        self.release = server_data
-
-
-class ProjectTagManager(NoUpdateMixin, RESTManager):
-    _path = "/projects/%(project_id)s/repository/tags"
-    _obj_cls = ProjectTag
-    _from_parent_attrs = {"project_id": "id"}
-    _create_attrs = (("tag_name", "ref"), ("message",))
-
-
-class ProjectProtectedTag(ObjectDeleteMixin, RESTObject):
-    _id_attr = "name"
-    _short_print_attr = "name"
-
-
-class ProjectProtectedTagManager(NoUpdateMixin, RESTManager):
-    _path = "/projects/%(project_id)s/protected_tags"
-    _obj_cls = ProjectProtectedTag
-    _from_parent_attrs = {"project_id": "id"}
-    _create_attrs = (("name",), ("create_access_level",))
-
-
-class ProjectMergeRequestApproval(SaveMixin, RESTObject):
-    _id_attr = None
-
-
-class ProjectMergeRequestApprovalManager(GetWithoutIdMixin, UpdateMixin, RESTManager):
-    _path = "/projects/%(project_id)s/merge_requests/%(mr_iid)s/approvals"
-    _obj_cls = ProjectMergeRequestApproval
-    _from_parent_attrs = {"project_id": "project_id", "mr_iid": "iid"}
-    _update_attrs = (("approvals_required",), tuple())
-    _update_uses_post = True
-
-    @exc.on_http_error(exc.GitlabUpdateError)
-    def set_approvers(
-        self,
-        approvals_required,
-        approver_ids=None,
-        approver_group_ids=None,
-        approval_rule_name="name",
-        **kwargs
-    ):
-        """Change MR-level allowed approvers and approver groups.
-
-        Args:
-            approvals_required (integer): The number of required approvals for this rule
-            approver_ids (list of integers): User IDs that can approve MRs
-            approver_group_ids (list): Group IDs whose members can approve MRs
-
-        Raises:
-            GitlabAuthenticationError: If authentication is not correct
-            GitlabUpdateError: If the server failed to perform the request
-        """
-        approver_ids = approver_ids or []
-        approver_group_ids = approver_group_ids or []
-
-        data = {
-            "name": approval_rule_name,
-            "approvals_required": approvals_required,
-            "rule_type": "regular",
-            "user_ids": approver_ids,
-            "group_ids": approver_group_ids,
-        }
-        approval_rules = self._parent.approval_rules
-        """ update any existing approval rule matching the name"""
-        existing_approval_rules = approval_rules.list()
-        for ar in existing_approval_rules:
-            if ar.name == approval_rule_name:
-                ar.user_ids = data["user_ids"]
-                ar.approvals_required = data["approvals_required"]
-                ar.group_ids = data["group_ids"]
-                ar.save()
-                return ar
-        """ if there was no rule matching the rule name, create a new one"""
-        return approval_rules.create(data=data)
-
-
-class ProjectMergeRequestApprovalRule(SaveMixin, RESTObject):
-    _id_attr = "approval_rule_id"
-    _short_print_attr = "approval_rule"
-
-    @exc.on_http_error(exc.GitlabUpdateError)
-    def save(self, **kwargs):
-        """Save the changes made to the object to the server.
-
-        The object is updated to match what the server returns.
-
-        Args:
-            **kwargs: Extra options to send to the server (e.g. sudo)
-
-        Raise:
-            GitlabAuthenticationError: If authentication is not correct
-            GitlabUpdateError: If the server cannot perform the request
-        """
-        # There is a mismatch between the name of our id attribute and the put REST API name for the
-        # project_id, so we override it here.
-        self.approval_rule_id = self.id
-        self.merge_request_iid = self._parent_attrs["mr_iid"]
-        self.id = self._parent_attrs["project_id"]
-        # save will update self.id with the result from the server, so no need to overwrite with
-        # what it was before we overwrote it."""
-        SaveMixin.save(self, **kwargs)
-
-
-class ProjectMergeRequestApprovalRuleManager(
-    ListMixin, UpdateMixin, CreateMixin, RESTManager
-):
-    _path = "/projects/%(project_id)s/merge_requests/%(mr_iid)s/approval_rules"
-    _obj_cls = ProjectMergeRequestApprovalRule
-    _from_parent_attrs = {"project_id": "project_id", "mr_iid": "iid"}
-    _list_filters = ("name", "rule_type")
-    _update_attrs = (
-        ("id", "merge_request_iid", "approval_rule_id", "name", "approvals_required"),
-        ("user_ids", "group_ids"),
-    )
-    # Important: When approval_project_rule_id is set, the name, users and groups of
-    # project-level rule will be copied. The approvals_required specified will be used.  """
-    _create_attrs = (
-        ("id", "merge_request_iid", "name", "approvals_required"),
-        ("approval_project_rule_id", "user_ids", "group_ids"),
-    )
-
-    def create(self, data, **kwargs):
-        """Create a new object.
-
-        Args:
-            data (dict): Parameters to send to the server to create the
-                         resource
-            **kwargs: Extra options to send to the server (e.g. sudo or
-                      'ref_name', 'stage', 'name', 'all')
-
-        Raises:
-            GitlabAuthenticationError: If authentication is not correct
-            GitlabCreateError: If the server cannot perform the request
-
-        Returns:
-            RESTObject: A new instance of the manage object class build with
-                        the data sent by the server
-        """
-        new_data = data.copy()
-        new_data["id"] = self._from_parent_attrs["project_id"]
-        new_data["merge_request_iid"] = self._from_parent_attrs["mr_iid"]
-        return CreateMixin.create(self, new_data, **kwargs)
-
-
-class ProjectMergeRequestAwardEmoji(ObjectDeleteMixin, RESTObject):
-    pass
-
-
-class ProjectMergeRequestAwardEmojiManager(NoUpdateMixin, RESTManager):
-    _path = "/projects/%(project_id)s/merge_requests/%(mr_iid)s/award_emoji"
-    _obj_cls = ProjectMergeRequestAwardEmoji
-    _from_parent_attrs = {"project_id": "project_id", "mr_iid": "iid"}
-    _create_attrs = (("name",), tuple())
-
-
-class ProjectMergeRequestDiff(RESTObject):
-    pass
-
-
-class ProjectMergeRequestDiffManager(RetrieveMixin, RESTManager):
-    _path = "/projects/%(project_id)s/merge_requests/%(mr_iid)s/versions"
-    _obj_cls = ProjectMergeRequestDiff
-    _from_parent_attrs = {"project_id": "project_id", "mr_iid": "iid"}
-
-
-class ProjectMergeRequestNoteAwardEmoji(ObjectDeleteMixin, RESTObject):
-    pass
-
-
-class ProjectMergeRequestNoteAwardEmojiManager(NoUpdateMixin, RESTManager):
-    _path = (
-        "/projects/%(project_id)s/merge_requests/%(mr_iid)s"
-        "/notes/%(note_id)s/award_emoji"
-    )
-    _obj_cls = ProjectMergeRequestNoteAwardEmoji
-    _from_parent_attrs = {
-        "project_id": "project_id",
-        "mr_iid": "mr_iid",
-        "note_id": "id",
-    }
-    _create_attrs = (("name",), tuple())
-
-
-class ProjectMergeRequestNote(SaveMixin, ObjectDeleteMixin, RESTObject):
-    _managers = (("awardemojis", "ProjectMergeRequestNoteAwardEmojiManager"),)
-
-
-class ProjectMergeRequestNoteManager(CRUDMixin, RESTManager):
-    _path = "/projects/%(project_id)s/merge_requests/%(mr_iid)s/notes"
-    _obj_cls = ProjectMergeRequestNote
-    _from_parent_attrs = {"project_id": "project_id", "mr_iid": "iid"}
-    _create_attrs = (("body",), tuple())
-    _update_attrs = (("body",), tuple())
-
-
-class ProjectMergeRequestDiscussionNote(SaveMixin, ObjectDeleteMixin, RESTObject):
-    pass
-
-
-class ProjectMergeRequestDiscussionNoteManager(
-    GetMixin, CreateMixin, UpdateMixin, DeleteMixin, RESTManager
-):
-    _path = (
-        "/projects/%(project_id)s/merge_requests/%(mr_iid)s/"
-        "discussions/%(discussion_id)s/notes"
-    )
-    _obj_cls = ProjectMergeRequestDiscussionNote
-    _from_parent_attrs = {
-        "project_id": "project_id",
-        "mr_iid": "mr_iid",
-        "discussion_id": "id",
-    }
-    _create_attrs = (("body",), ("created_at",))
-    _update_attrs = (("body",), tuple())
-
-
-class ProjectMergeRequestDiscussion(SaveMixin, RESTObject):
-    _managers = (("notes", "ProjectMergeRequestDiscussionNoteManager"),)
-
-
-class ProjectMergeRequestDiscussionManager(
-    RetrieveMixin, CreateMixin, UpdateMixin, RESTManager
-):
-    _path = "/projects/%(project_id)s/merge_requests/%(mr_iid)s/discussions"
-    _obj_cls = ProjectMergeRequestDiscussion
-    _from_parent_attrs = {"project_id": "project_id", "mr_iid": "iid"}
-    _create_attrs = (("body",), ("created_at", "position"))
-    _update_attrs = (("resolved",), tuple())
-
-
-class ProjectMergeRequestResourceLabelEvent(RESTObject):
-    pass
-
-
-class ProjectMergeRequestResourceLabelEventManager(RetrieveMixin, RESTManager):
-    _path = (
-        "/projects/%(project_id)s/merge_requests/%(mr_iid)s" "/resource_label_events"
-    )
-    _obj_cls = ProjectMergeRequestResourceLabelEvent
-    _from_parent_attrs = {"project_id": "project_id", "mr_iid": "iid"}
-
-
-class ProjectMergeRequestResourceMilestoneEvent(RESTObject):
-    pass
-
-
-class ProjectMergeRequestResourceMilestoneEventManager(RetrieveMixin, RESTManager):
-    _path = (
-        "/projects/%(project_id)s/merge_requests/%(mr_iid)s/resource_milestone_events"
-    )
-    _obj_cls = ProjectMergeRequestResourceMilestoneEvent
-    _from_parent_attrs = {"project_id": "project_id", "mr_iid": "iid"}
-
-
-class ProjectMergeRequest(
-    SubscribableMixin,
-    TodoMixin,
-    TimeTrackingMixin,
-    ParticipantsMixin,
-    SaveMixin,
-    ObjectDeleteMixin,
-    RESTObject,
-):
-    _id_attr = "iid"
-
-    _managers = (
-        ("approvals", "ProjectMergeRequestApprovalManager"),
-        ("approval_rules", "ProjectMergeRequestApprovalRuleManager"),
-        ("awardemojis", "ProjectMergeRequestAwardEmojiManager"),
-        ("diffs", "ProjectMergeRequestDiffManager"),
-        ("discussions", "ProjectMergeRequestDiscussionManager"),
-        ("notes", "ProjectMergeRequestNoteManager"),
-        ("resourcelabelevents", "ProjectMergeRequestResourceLabelEventManager"),
-        ("resourcemilestoneevents", "ProjectMergeRequestResourceMilestoneEventManager"),
-    )
-
-    @cli.register_custom_action("ProjectMergeRequest")
-    @exc.on_http_error(exc.GitlabMROnBuildSuccessError)
-    def cancel_merge_when_pipeline_succeeds(self, **kwargs):
-        """Cancel merge when the pipeline succeeds.
-
-        Args:
-            **kwargs: Extra options to send to the server (e.g. sudo)
-
-        Raises:
-            GitlabAuthenticationError: If authentication is not correct
-            GitlabMROnBuildSuccessError: If the server could not handle the
-                request
-        """
-
-        path = "%s/%s/cancel_merge_when_pipeline_succeeds" % (
-            self.manager.path,
-            self.get_id(),
-        )
-        server_data = self.manager.gitlab.http_put(path, **kwargs)
-        self._update_attrs(server_data)
-
-    @cli.register_custom_action("ProjectMergeRequest")
-    @exc.on_http_error(exc.GitlabListError)
-    def closes_issues(self, **kwargs):
-        """List issues that will close on merge."
-
-        Args:
-            all (bool): If True, return all the items, without pagination
-            per_page (int): Number of items to retrieve per request
-            page (int): ID of the page to return (starts with page 1)
-            as_list (bool): If set to False and no pagination option is
-                defined, return a generator instead of a list
-            **kwargs: Extra options to send to the server (e.g. sudo)
-
-        Raises:
-            GitlabAuthenticationError: If authentication is not correct
-            GitlabListError: If the list could not be retrieved
-
-        Returns:
-            RESTObjectList: List of issues
-        """
-        path = "%s/%s/closes_issues" % (self.manager.path, self.get_id())
-        data_list = self.manager.gitlab.http_list(path, as_list=False, **kwargs)
-        manager = ProjectIssueManager(self.manager.gitlab, parent=self.manager._parent)
-        return RESTObjectList(manager, ProjectIssue, data_list)
-
-    @cli.register_custom_action("ProjectMergeRequest")
-    @exc.on_http_error(exc.GitlabListError)
-    def commits(self, **kwargs):
-        """List the merge request commits.
-
-        Args:
-            all (bool): If True, return all the items, without pagination
-            per_page (int): Number of items to retrieve per request
-            page (int): ID of the page to return (starts with page 1)
-            as_list (bool): If set to False and no pagination option is
-                defined, return a generator instead of a list
-            **kwargs: Extra options to send to the server (e.g. sudo)
-
-        Raises:
-            GitlabAuthenticationError: If authentication is not correct
-            GitlabListError: If the list could not be retrieved
-
-        Returns:
-            RESTObjectList: The list of commits
-        """
-
-        path = "%s/%s/commits" % (self.manager.path, self.get_id())
-        data_list = self.manager.gitlab.http_list(path, as_list=False, **kwargs)
-        manager = ProjectCommitManager(self.manager.gitlab, parent=self.manager._parent)
-        return RESTObjectList(manager, ProjectCommit, data_list)
-
-    @cli.register_custom_action("ProjectMergeRequest")
-    @exc.on_http_error(exc.GitlabListError)
-    def changes(self, **kwargs):
-        """List the merge request changes.
-
-        Args:
-            **kwargs: Extra options to send to the server (e.g. sudo)
-
-        Raises:
-            GitlabAuthenticationError: If authentication is not correct
-            GitlabListError: If the list could not be retrieved
-
-        Returns:
-            RESTObjectList: List of changes
-        """
-        path = "%s/%s/changes" % (self.manager.path, self.get_id())
-        return self.manager.gitlab.http_get(path, **kwargs)
-
-    @cli.register_custom_action("ProjectMergeRequest")
-    @exc.on_http_error(exc.GitlabListError)
-    def pipelines(self, **kwargs):
-        """List the merge request pipelines.
-
-        Args:
-            **kwargs: Extra options to send to the server (e.g. sudo)
-
-        Raises:
-            GitlabAuthenticationError: If authentication is not correct
-            GitlabListError: If the list could not be retrieved
-
-        Returns:
-            RESTObjectList: List of changes
-        """
-
-        path = "%s/%s/pipelines" % (self.manager.path, self.get_id())
-        return self.manager.gitlab.http_get(path, **kwargs)
-
-    @cli.register_custom_action("ProjectMergeRequest", tuple(), ("sha"))
-    @exc.on_http_error(exc.GitlabMRApprovalError)
-    def approve(self, sha=None, **kwargs):
-        """Approve the merge request.
-
-        Args:
-            sha (str): Head SHA of MR
-            **kwargs: Extra options to send to the server (e.g. sudo)
-
-        Raises:
-            GitlabAuthenticationError: If authentication is not correct
-            GitlabMRApprovalError: If the approval failed
-        """
-        path = "%s/%s/approve" % (self.manager.path, self.get_id())
-        data = {}
-        if sha:
-            data["sha"] = sha
-
-        server_data = self.manager.gitlab.http_post(path, post_data=data, **kwargs)
-        self._update_attrs(server_data)
-
-    @cli.register_custom_action("ProjectMergeRequest")
-    @exc.on_http_error(exc.GitlabMRApprovalError)
-    def unapprove(self, **kwargs):
-        """Unapprove the merge request.
-
-        Args:
-            **kwargs: Extra options to send to the server (e.g. sudo)
-
-        Raises:
-            GitlabAuthenticationError: If authentication is not correct
-            GitlabMRApprovalError: If the unapproval failed
-        """
-        path = "%s/%s/unapprove" % (self.manager.path, self.get_id())
-        data = {}
-
-        server_data = self.manager.gitlab.http_post(path, post_data=data, **kwargs)
-        self._update_attrs(server_data)
-
-    @cli.register_custom_action("ProjectMergeRequest")
-    @exc.on_http_error(exc.GitlabMRRebaseError)
-    def rebase(self, **kwargs):
-        """Attempt to rebase the source branch onto the target branch
-
-        Args:
-            **kwargs: Extra options to send to the server (e.g. sudo)
-
-        Raises:
-            GitlabAuthenticationError: If authentication is not correct
-            GitlabMRRebaseError: If rebasing failed
-        """
-        path = "%s/%s/rebase" % (self.manager.path, self.get_id())
-        data = {}
-        return self.manager.gitlab.http_put(path, post_data=data, **kwargs)
-
-    @cli.register_custom_action(
-        "ProjectMergeRequest",
-        tuple(),
-        (
-            "merge_commit_message",
-            "should_remove_source_branch",
-            "merge_when_pipeline_succeeds",
-        ),
-    )
-    @exc.on_http_error(exc.GitlabMRClosedError)
-    def merge(
-        self,
-        merge_commit_message=None,
-        should_remove_source_branch=False,
-        merge_when_pipeline_succeeds=False,
-        **kwargs
-    ):
-        """Accept the merge request.
-
-        Args:
-            merge_commit_message (bool): Commit message
-            should_remove_source_branch (bool): If True, removes the source
-                                                branch
-            merge_when_pipeline_succeeds (bool): Wait for the build to succeed,
-                                                 then merge
-            **kwargs: Extra options to send to the server (e.g. sudo)
-
-        Raises:
-            GitlabAuthenticationError: If authentication is not correct
-            GitlabMRClosedError: If the merge failed
-        """
-        path = "%s/%s/merge" % (self.manager.path, self.get_id())
-        data = {}
-        if merge_commit_message:
-            data["merge_commit_message"] = merge_commit_message
-        if should_remove_source_branch:
-            data["should_remove_source_branch"] = True
-        if merge_when_pipeline_succeeds:
-            data["merge_when_pipeline_succeeds"] = True
-
-        server_data = self.manager.gitlab.http_put(path, query_data=data, **kwargs)
-        self._update_attrs(server_data)
-
-
-class ProjectMergeRequestManager(CRUDMixin, RESTManager):
-    _path = "/projects/%(project_id)s/merge_requests"
-    _obj_cls = ProjectMergeRequest
-    _from_parent_attrs = {"project_id": "id"}
-    _create_attrs = (
-        ("source_branch", "target_branch", "title"),
-        (
-            "assignee_id",
-            "description",
-            "target_project_id",
-            "labels",
-            "milestone_id",
-            "remove_source_branch",
-            "allow_maintainer_to_push",
-            "squash",
-        ),
-    )
-    _update_attrs = (
-        tuple(),
-        (
-            "target_branch",
-            "assignee_id",
-            "title",
-            "description",
-            "state_event",
-            "labels",
-            "milestone_id",
-            "remove_source_branch",
-            "discussion_locked",
-            "allow_maintainer_to_push",
-            "squash",
-        ),
-    )
-    _list_filters = (
-        "state",
-        "order_by",
-        "sort",
-        "milestone",
-        "view",
-        "labels",
-        "created_after",
-        "created_before",
-        "updated_after",
-        "updated_before",
-        "scope",
-        "author_id",
-        "assignee_id",
-        "my_reaction_emoji",
-        "source_branch",
-        "target_branch",
-        "search",
-        "wip",
-    )
-    _types = {"labels": types.ListAttribute}
-
-
-class ProjectMilestone(SaveMixin, ObjectDeleteMixin, RESTObject):
-    _short_print_attr = "title"
-
-    @cli.register_custom_action("ProjectMilestone")
-    @exc.on_http_error(exc.GitlabListError)
-    def issues(self, **kwargs):
-        """List issues related to this milestone.
-
-        Args:
-            all (bool): If True, return all the items, without pagination
-            per_page (int): Number of items to retrieve per request
-            page (int): ID of the page to return (starts with page 1)
-            as_list (bool): If set to False and no pagination option is
-                defined, return a generator instead of a list
-            **kwargs: Extra options to send to the server (e.g. sudo)
-
-        Raises:
-            GitlabAuthenticationError: If authentication is not correct
-            GitlabListError: If the list could not be retrieved
-
-        Returns:
-            RESTObjectList: The list of issues
-        """
-
-        path = "%s/%s/issues" % (self.manager.path, self.get_id())
-        data_list = self.manager.gitlab.http_list(path, as_list=False, **kwargs)
-        manager = ProjectIssueManager(self.manager.gitlab, parent=self.manager._parent)
-        # FIXME(gpocentek): the computed manager path is not correct
-        return RESTObjectList(manager, ProjectIssue, data_list)
-
-    @cli.register_custom_action("ProjectMilestone")
-    @exc.on_http_error(exc.GitlabListError)
-    def merge_requests(self, **kwargs):
-        """List the merge requests related to this milestone.
-
-        Args:
-            all (bool): If True, return all the items, without pagination
-            per_page (int): Number of items to retrieve per request
-            page (int): ID of the page to return (starts with page 1)
-            as_list (bool): If set to False and no pagination option is
-                defined, return a generator instead of a list
-            **kwargs: Extra options to send to the server (e.g. sudo)
-
-        Raises:
-            GitlabAuthenticationError: If authentication is not correct
-            GitlabListError: If the list could not be retrieved
-
-        Returns:
-            RESTObjectList: The list of merge requests
-        """
-        path = "%s/%s/merge_requests" % (self.manager.path, self.get_id())
-        data_list = self.manager.gitlab.http_list(path, as_list=False, **kwargs)
-        manager = ProjectMergeRequestManager(
-            self.manager.gitlab, parent=self.manager._parent
-        )
-        # FIXME(gpocentek): the computed manager path is not correct
-        return RESTObjectList(manager, ProjectMergeRequest, data_list)
-
-
-class ProjectMilestoneManager(CRUDMixin, RESTManager):
-    _path = "/projects/%(project_id)s/milestones"
-    _obj_cls = ProjectMilestone
-    _from_parent_attrs = {"project_id": "id"}
-    _create_attrs = (
-        ("title",),
-        ("description", "due_date", "start_date", "state_event"),
-    )
-    _update_attrs = (
-        tuple(),
-        ("title", "description", "due_date", "start_date", "state_event"),
-    )
-    _list_filters = ("iids", "state", "search")
-
-
-class ProjectLabel(SubscribableMixin, SaveMixin, ObjectDeleteMixin, RESTObject):
-    _id_attr = "name"
-
-    # Update without ID, but we need an ID to get from list.
-    @exc.on_http_error(exc.GitlabUpdateError)
-    def save(self, **kwargs):
-        """Saves the changes made to the object to the server.
-
-        The object is updated to match what the server returns.
-
-        Args:
-            **kwargs: Extra options to send to the server (e.g. sudo)
-
-        Raises:
-            GitlabAuthenticationError: If authentication is not correct.
-            GitlabUpdateError: If the server cannot perform the request.
-        """
-        updated_data = self._get_updated_data()
-
-        # call the manager
-        server_data = self.manager.update(None, updated_data, **kwargs)
-        self._update_attrs(server_data)
-
-
-class ProjectLabelManager(
-    ListMixin, CreateMixin, UpdateMixin, DeleteMixin, RESTManager
-):
-    _path = "/projects/%(project_id)s/labels"
-    _obj_cls = ProjectLabel
-    _from_parent_attrs = {"project_id": "id"}
-    _create_attrs = (("name", "color"), ("description", "priority"))
-    _update_attrs = (("name",), ("new_name", "color", "description", "priority"))
-
-    # Update without ID.
-    def update(self, name, new_data=None, **kwargs):
-        """Update a Label on the server.
-
-        Args:
-            name: The name of the label
-            **kwargs: Extra options to send to the server (e.g. sudo)
-        """
-        new_data = new_data or {}
-        if name:
-            new_data["name"] = name
-        return super().update(id=None, new_data=new_data, **kwargs)
-
-    # Delete without ID.
-    @exc.on_http_error(exc.GitlabDeleteError)
-    def delete(self, name, **kwargs):
-        """Delete a Label on the server.
-
-        Args:
-            name: The name of the label
-            **kwargs: Extra options to send to the server (e.g. sudo)
-
-        Raises:
-            GitlabAuthenticationError: If authentication is not correct
-            GitlabDeleteError: If the server cannot perform the request
-        """
-        self.gitlab.http_delete(self.path, query_data={"name": name}, **kwargs)
-
-
-class ProjectFile(SaveMixin, ObjectDeleteMixin, RESTObject):
-    _id_attr = "file_path"
-    _short_print_attr = "file_path"
-
-    def decode(self):
-        """Returns the decoded content of the file.
-
-        Returns:
-            (str): the decoded content.
-        """
-        return base64.b64decode(self.content)
-
-    def save(self, branch, commit_message, **kwargs):
-        """Save the changes made to the file to the server.
-
-        The object is updated to match what the server returns.
-
-        Args:
-            branch (str): Branch in which the file will be updated
-            commit_message (str): Message to send with the commit
-            **kwargs: Extra options to send to the server (e.g. sudo)
-
-        Raises:
-            GitlabAuthenticationError: If authentication is not correct
-            GitlabUpdateError: If the server cannot perform the request
-        """
-        self.branch = branch
-        self.commit_message = commit_message
-        self.file_path = self.file_path.replace("/", "%2F")
-        super(ProjectFile, self).save(**kwargs)
-
-    def delete(self, branch, commit_message, **kwargs):
-        """Delete the file from the server.
-
-        Args:
-            branch (str): Branch from which the file will be removed
-            commit_message (str): Commit message for the deletion
-            **kwargs: Extra options to send to the server (e.g. sudo)
-
-        Raises:
-            GitlabAuthenticationError: If authentication is not correct
-            GitlabDeleteError: If the server cannot perform the request
-        """
-        file_path = self.get_id().replace("/", "%2F")
-        self.manager.delete(file_path, branch, commit_message, **kwargs)
-
-
-class ProjectFileManager(GetMixin, CreateMixin, UpdateMixin, DeleteMixin, RESTManager):
-    _path = "/projects/%(project_id)s/repository/files"
-    _obj_cls = ProjectFile
-    _from_parent_attrs = {"project_id": "id"}
-    _create_attrs = (
-        ("file_path", "branch", "content", "commit_message"),
-        ("encoding", "author_email", "author_name"),
-    )
-    _update_attrs = (
-        ("file_path", "branch", "content", "commit_message"),
-        ("encoding", "author_email", "author_name"),
-    )
-
-    @cli.register_custom_action("ProjectFileManager", ("file_path", "ref"))
-    def get(self, file_path, ref, **kwargs):
-        """Retrieve a single file.
-
-        Args:
-            file_path (str): Path of the file to retrieve
-            ref (str): Name of the branch, tag or commit
-            **kwargs: Extra options to send to the server (e.g. sudo)
-
-        Raises:
-            GitlabAuthenticationError: If authentication is not correct
-            GitlabGetError: If the file could not be retrieved
-
-        Returns:
-            object: The generated RESTObject
-        """
-        file_path = file_path.replace("/", "%2F")
-        return GetMixin.get(self, file_path, ref=ref, **kwargs)
-
-    @cli.register_custom_action(
-        "ProjectFileManager",
-        ("file_path", "branch", "content", "commit_message"),
-        ("encoding", "author_email", "author_name"),
-    )
-    @exc.on_http_error(exc.GitlabCreateError)
-    def create(self, data, **kwargs):
-        """Create a new object.
-
-        Args:
-            data (dict): parameters to send to the server to create the
-                         resource
-            **kwargs: Extra options to send to the server (e.g. sudo)
-
-        Returns:
-            RESTObject: a new instance of the managed object class built with
-                the data sent by the server
-
-        Raises:
-            GitlabAuthenticationError: If authentication is not correct
-            GitlabCreateError: If the server cannot perform the request
-        """
-
-        self._check_missing_create_attrs(data)
-        new_data = data.copy()
-        file_path = new_data.pop("file_path").replace("/", "%2F")
-        path = "%s/%s" % (self.path, file_path)
-        server_data = self.gitlab.http_post(path, post_data=new_data, **kwargs)
-        return self._obj_cls(self, server_data)
-
-    @exc.on_http_error(exc.GitlabUpdateError)
-    def update(self, file_path, new_data=None, **kwargs):
-        """Update an object on the server.
-
-        Args:
-            id: ID of the object to update (can be None if not required)
-            new_data: the update data for the object
-            **kwargs: Extra options to send to the server (e.g. sudo)
-
-        Returns:
-            dict: The new object data (*not* a RESTObject)
-
-        Raises:
-            GitlabAuthenticationError: If authentication is not correct
-            GitlabUpdateError: If the server cannot perform the request
-        """
-        new_data = new_data or {}
-        data = new_data.copy()
-        file_path = file_path.replace("/", "%2F")
-        data["file_path"] = file_path
-        path = "%s/%s" % (self.path, file_path)
-        self._check_missing_update_attrs(data)
-        return self.gitlab.http_put(path, post_data=data, **kwargs)
-
-    @cli.register_custom_action(
-        "ProjectFileManager", ("file_path", "branch", "commit_message")
-    )
-    @exc.on_http_error(exc.GitlabDeleteError)
-    def delete(self, file_path, branch, commit_message, **kwargs):
-        """Delete a file on the server.
-
-        Args:
-            file_path (str): Path of the file to remove
-            branch (str): Branch from which the file will be removed
-            commit_message (str): Commit message for the deletion
-            **kwargs: Extra options to send to the server (e.g. sudo)
-
-        Raises:
-            GitlabAuthenticationError: If authentication is not correct
-            GitlabDeleteError: If the server cannot perform the request
-        """
-        path = "%s/%s" % (self.path, file_path.replace("/", "%2F"))
-        data = {"branch": branch, "commit_message": commit_message}
-        self.gitlab.http_delete(path, query_data=data, **kwargs)
-
-    @cli.register_custom_action("ProjectFileManager", ("file_path", "ref"))
-    @exc.on_http_error(exc.GitlabGetError)
-    def raw(
-        self, file_path, ref, streamed=False, action=None, chunk_size=1024, **kwargs
-    ):
-        """Return the content of a file for a commit.
-
-        Args:
-            ref (str): ID of the commit
-            filepath (str): Path of the file to return
-            streamed (bool): If True the data will be processed by chunks of
-                `chunk_size` and each chunk is passed to `action` for
-                treatment
-            action (callable): Callable responsible of dealing with chunk of
-                data
-            chunk_size (int): Size of each chunk
-            **kwargs: Extra options to send to the server (e.g. sudo)
-
-        Raises:
-            GitlabAuthenticationError: If authentication is not correct
-            GitlabGetError: If the file could not be retrieved
-
-        Returns:
-            str: The file content
-        """
-        file_path = file_path.replace("/", "%2F").replace(".", "%2E")
-        path = "%s/%s/raw" % (self.path, file_path)
-        query_data = {"ref": ref}
-        result = self.gitlab.http_get(
-            path, query_data=query_data, streamed=streamed, raw=True, **kwargs
-        )
-        return utils.response_content(result, streamed, action, chunk_size)
-
-    @cli.register_custom_action("ProjectFileManager", ("file_path", "ref"))
-    @exc.on_http_error(exc.GitlabListError)
-    def blame(self, file_path, ref, **kwargs):
-        """Return the content of a file for a commit.
-
-        Args:
-            file_path (str): Path of the file to retrieve
-            ref (str): Name of the branch, tag or commit
-            **kwargs: Extra options to send to the server (e.g. sudo)
-
-        Raises:
-            GitlabAuthenticationError: If authentication is not correct
-            GitlabListError:  If the server failed to perform the request
-
-        Returns:
-            list(blame): a list of commits/lines matching the file
-        """
-        file_path = file_path.replace("/", "%2F").replace(".", "%2E")
-        path = "%s/%s/blame" % (self.path, file_path)
-        query_data = {"ref": ref}
-        return self.gitlab.http_list(path, query_data, **kwargs)
-
-
-class ProjectPipelineJob(RESTObject):
-    pass
-
-
-class ProjectPipelineJobManager(ListMixin, RESTManager):
-    _path = "/projects/%(project_id)s/pipelines/%(pipeline_id)s/jobs"
-    _obj_cls = ProjectPipelineJob
-    _from_parent_attrs = {"project_id": "project_id", "pipeline_id": "id"}
-    _list_filters = ("scope",)
-
-
-class ProjectPipelineBridge(RESTObject):
-    pass
-
-
-class ProjectPipelineBridgeManager(ListMixin, RESTManager):
-    _path = "/projects/%(project_id)s/pipelines/%(pipeline_id)s/bridges"
-    _obj_cls = ProjectPipelineBridge
-    _from_parent_attrs = {"project_id": "project_id", "pipeline_id": "id"}
-    _list_filters = ("scope",)
-
-
-class ProjectPipelineVariable(RESTObject):
-    _id_attr = "key"
-
-
-class ProjectPipelineVariableManager(ListMixin, RESTManager):
-    _path = "/projects/%(project_id)s/pipelines/%(pipeline_id)s/variables"
-    _obj_cls = ProjectPipelineVariable
-    _from_parent_attrs = {"project_id": "project_id", "pipeline_id": "id"}
-
-
-class ProjectPipeline(RESTObject, RefreshMixin, ObjectDeleteMixin):
-    _managers = (
-        ("jobs", "ProjectPipelineJobManager"),
-        ("bridges", "ProjectPipelineBridgeManager"),
-        ("variables", "ProjectPipelineVariableManager"),
-    )
-
-    @cli.register_custom_action("ProjectPipeline")
-    @exc.on_http_error(exc.GitlabPipelineCancelError)
-    def cancel(self, **kwargs):
-        """Cancel the job.
-
-        Args:
-            **kwargs: Extra options to send to the server (e.g. sudo)
-
-        Raises:
-            GitlabAuthenticationError: If authentication is not correct
-            GitlabPipelineCancelError: If the request failed
-        """
-        path = "%s/%s/cancel" % (self.manager.path, self.get_id())
-        self.manager.gitlab.http_post(path)
-
-    @cli.register_custom_action("ProjectPipeline")
-    @exc.on_http_error(exc.GitlabPipelineRetryError)
-    def retry(self, **kwargs):
-        """Retry the job.
-
-        Args:
-            **kwargs: Extra options to send to the server (e.g. sudo)
-
-        Raises:
-            GitlabAuthenticationError: If authentication is not correct
-            GitlabPipelineRetryError: If the request failed
-        """
-        path = "%s/%s/retry" % (self.manager.path, self.get_id())
-        self.manager.gitlab.http_post(path)
-
-
-class ProjectPipelineManager(RetrieveMixin, CreateMixin, DeleteMixin, RESTManager):
-    _path = "/projects/%(project_id)s/pipelines"
-    _obj_cls = ProjectPipeline
-    _from_parent_attrs = {"project_id": "id"}
-    _list_filters = (
-        "scope",
-        "status",
-        "ref",
-        "sha",
-        "yaml_errors",
-        "name",
-        "username",
-        "order_by",
-        "sort",
-    )
-    _create_attrs = (("ref",), tuple())
-
-    def create(self, data, **kwargs):
-        """Creates a new object.
-
-        Args:
-            data (dict): Parameters to send to the server to create the
-                         resource
-            **kwargs: Extra options to send to the server (e.g. sudo)
-
-        Raises:
-            GitlabAuthenticationError: If authentication is not correct
-            GitlabCreateError: If the server cannot perform the request
-
-        Returns:
-            RESTObject: A new instance of the managed object class build with
-                the data sent by the server
-        """
-        path = self.path[:-1]  # drop the 's'
-        return CreateMixin.create(self, data, path=path, **kwargs)
-
-
-class ProjectPipelineScheduleVariable(SaveMixin, ObjectDeleteMixin, RESTObject):
-    _id_attr = "key"
-
-
-class ProjectPipelineScheduleVariableManager(
-    CreateMixin, UpdateMixin, DeleteMixin, RESTManager
-):
-    _path = (
-        "/projects/%(project_id)s/pipeline_schedules/"
-        "%(pipeline_schedule_id)s/variables"
-    )
-    _obj_cls = ProjectPipelineScheduleVariable
-    _from_parent_attrs = {"project_id": "project_id", "pipeline_schedule_id": "id"}
-    _create_attrs = (("key", "value"), tuple())
-    _update_attrs = (("key", "value"), tuple())
-
-
-class ProjectPipelineSchedule(SaveMixin, ObjectDeleteMixin, RESTObject):
-    _managers = (("variables", "ProjectPipelineScheduleVariableManager"),)
-
-    @cli.register_custom_action("ProjectPipelineSchedule")
-    @exc.on_http_error(exc.GitlabOwnershipError)
-    def take_ownership(self, **kwargs):
-        """Update the owner of a pipeline schedule.
-
-        Args:
-            **kwargs: Extra options to send to the server (e.g. sudo)
-
-        Raises:
-            GitlabAuthenticationError: If authentication is not correct
-            GitlabOwnershipError: If the request failed
-        """
-        path = "%s/%s/take_ownership" % (self.manager.path, self.get_id())
-        server_data = self.manager.gitlab.http_post(path, **kwargs)
-        self._update_attrs(server_data)
-
-    @cli.register_custom_action("ProjectPipelineSchedule")
-    @exc.on_http_error(exc.GitlabPipelinePlayError)
-    def play(self, **kwargs):
-        """Trigger a new scheduled pipeline, which runs immediately.
-        The next scheduled run of this pipeline is not affected.
-
-        Args:
-            **kwargs: Extra options to send to the server (e.g. sudo)
-
-        Raises:
-            GitlabAuthenticationError: If authentication is not correct
-            GitlabPipelinePlayError: If the request failed
-        """
-        path = "%s/%s/play" % (self.manager.path, self.get_id())
-        server_data = self.manager.gitlab.http_post(path, **kwargs)
-        self._update_attrs(server_data)
-        return server_data
-
-
-class ProjectPipelineScheduleManager(CRUDMixin, RESTManager):
-    _path = "/projects/%(project_id)s/pipeline_schedules"
-    _obj_cls = ProjectPipelineSchedule
-    _from_parent_attrs = {"project_id": "id"}
-    _create_attrs = (("description", "ref", "cron"), ("cron_timezone", "active"))
-    _update_attrs = (tuple(), ("description", "ref", "cron", "cron_timezone", "active"))
-
-
-class ProjectPushRules(SaveMixin, ObjectDeleteMixin, RESTObject):
-    _id_attr = None
-
-
-class ProjectPushRulesManager(
-    GetWithoutIdMixin, CreateMixin, UpdateMixin, DeleteMixin, RESTManager
-):
-    _path = "/projects/%(project_id)s/push_rule"
-    _obj_cls = ProjectPushRules
-    _from_parent_attrs = {"project_id": "id"}
-    _create_attrs = (
-        tuple(),
-        (
-            "deny_delete_tag",
-            "member_check",
-            "prevent_secrets",
-            "commit_message_regex",
-            "branch_name_regex",
-            "author_email_regex",
-            "file_name_regex",
-            "max_file_size",
-        ),
-    )
-    _update_attrs = (
-        tuple(),
-        (
-            "deny_delete_tag",
-            "member_check",
-            "prevent_secrets",
-            "commit_message_regex",
-            "branch_name_regex",
-            "author_email_regex",
-            "file_name_regex",
-            "max_file_size",
-        ),
-    )
-
-
-class ProjectSnippetNoteAwardEmoji(ObjectDeleteMixin, RESTObject):
-    pass
-
-
-class ProjectSnippetNoteAwardEmojiManager(NoUpdateMixin, RESTManager):
-    _path = (
-        "/projects/%(project_id)s/snippets/%(snippet_id)s"
-        "/notes/%(note_id)s/award_emoji"
-    )
-    _obj_cls = ProjectSnippetNoteAwardEmoji
-    _from_parent_attrs = {
-        "project_id": "project_id",
-        "snippet_id": "snippet_id",
-        "note_id": "id",
-    }
-    _create_attrs = (("name",), tuple())
-
-
-class ProjectSnippetNote(SaveMixin, ObjectDeleteMixin, RESTObject):
-    _managers = (("awardemojis", "ProjectSnippetNoteAwardEmojiManager"),)
-
-
-class ProjectSnippetNoteManager(CRUDMixin, RESTManager):
-    _path = "/projects/%(project_id)s/snippets/%(snippet_id)s/notes"
-    _obj_cls = ProjectSnippetNote
-    _from_parent_attrs = {"project_id": "project_id", "snippet_id": "id"}
-    _create_attrs = (("body",), tuple())
-    _update_attrs = (("body",), tuple())
-
-
-class ProjectSnippetAwardEmoji(ObjectDeleteMixin, RESTObject):
-    pass
-
-
-class ProjectSnippetAwardEmojiManager(NoUpdateMixin, RESTManager):
-    _path = "/projects/%(project_id)s/snippets/%(snippet_id)s/award_emoji"
-    _obj_cls = ProjectSnippetAwardEmoji
-    _from_parent_attrs = {"project_id": "project_id", "snippet_id": "id"}
-    _create_attrs = (("name",), tuple())
-
-
-class ProjectSnippetDiscussionNote(SaveMixin, ObjectDeleteMixin, RESTObject):
-    pass
-
-
-class ProjectSnippetDiscussionNoteManager(
-    GetMixin, CreateMixin, UpdateMixin, DeleteMixin, RESTManager
-):
-    _path = (
-        "/projects/%(project_id)s/snippets/%(snippet_id)s/"
-        "discussions/%(discussion_id)s/notes"
-    )
-    _obj_cls = ProjectSnippetDiscussionNote
-    _from_parent_attrs = {
-        "project_id": "project_id",
-        "snippet_id": "snippet_id",
-        "discussion_id": "id",
-    }
-    _create_attrs = (("body",), ("created_at",))
-    _update_attrs = (("body",), tuple())
-
-
-class ProjectSnippetDiscussion(RESTObject):
-    _managers = (("notes", "ProjectSnippetDiscussionNoteManager"),)
-
-
-class ProjectSnippetDiscussionManager(RetrieveMixin, CreateMixin, RESTManager):
-    _path = "/projects/%(project_id)s/snippets/%(snippet_id)s/discussions"
-    _obj_cls = ProjectSnippetDiscussion
-    _from_parent_attrs = {"project_id": "project_id", "snippet_id": "id"}
-    _create_attrs = (("body",), ("created_at",))
-
-
-class ProjectSnippet(UserAgentDetailMixin, SaveMixin, ObjectDeleteMixin, RESTObject):
-    _url = "/projects/%(project_id)s/snippets"
-    _short_print_attr = "title"
-    _managers = (
-        ("awardemojis", "ProjectSnippetAwardEmojiManager"),
-        ("discussions", "ProjectSnippetDiscussionManager"),
-        ("notes", "ProjectSnippetNoteManager"),
-    )
-
-    @cli.register_custom_action("ProjectSnippet")
-    @exc.on_http_error(exc.GitlabGetError)
-    def content(self, streamed=False, action=None, chunk_size=1024, **kwargs):
-        """Return the content of a snippet.
-
-        Args:
-            streamed (bool): If True the data will be processed by chunks of
-                `chunk_size` and each chunk is passed to `action` for
-                treatment.
-            action (callable): Callable responsible of dealing with chunk of
-                data
-            chunk_size (int): Size of each chunk
-            **kwargs: Extra options to send to the server (e.g. sudo)
-
-        Raises:
-            GitlabAuthenticationError: If authentication is not correct
-            GitlabGetError: If the content could not be retrieved
-
-        Returns:
-            str: The snippet content
-        """
-        path = "%s/%s/raw" % (self.manager.path, self.get_id())
-        result = self.manager.gitlab.http_get(
-            path, streamed=streamed, raw=True, **kwargs
-        )
-        return utils.response_content(result, streamed, action, chunk_size)
-
-
-class ProjectSnippetManager(CRUDMixin, RESTManager):
-    _path = "/projects/%(project_id)s/snippets"
-    _obj_cls = ProjectSnippet
-    _from_parent_attrs = {"project_id": "id"}
-    _create_attrs = (("title", "file_name", "content", "visibility"), ("description",))
-    _update_attrs = (
-        tuple(),
-        ("title", "file_name", "content", "visibility", "description"),
-    )
-
-
-class ProjectTrigger(SaveMixin, ObjectDeleteMixin, RESTObject):
-    @cli.register_custom_action("ProjectTrigger")
-    @exc.on_http_error(exc.GitlabOwnershipError)
-    def take_ownership(self, **kwargs):
-        """Update the owner of a trigger.
-
-        Args:
-            **kwargs: Extra options to send to the server (e.g. sudo)
-
-        Raises:
-            GitlabAuthenticationError: If authentication is not correct
-            GitlabOwnershipError: If the request failed
-        """
-        path = "%s/%s/take_ownership" % (self.manager.path, self.get_id())
-        server_data = self.manager.gitlab.http_post(path, **kwargs)
-        self._update_attrs(server_data)
-
-
-class ProjectTriggerManager(CRUDMixin, RESTManager):
-    _path = "/projects/%(project_id)s/triggers"
-    _obj_cls = ProjectTrigger
-    _from_parent_attrs = {"project_id": "id"}
-    _create_attrs = (("description",), tuple())
-    _update_attrs = (("description",), tuple())
-
-
-class ProjectUser(RESTObject):
-    pass
-
-
-class ProjectUserManager(ListMixin, RESTManager):
-    _path = "/projects/%(project_id)s/users"
-    _obj_cls = ProjectUser
-    _from_parent_attrs = {"project_id": "id"}
-    _list_filters = ("search",)
-
-
-class ProjectService(SaveMixin, ObjectDeleteMixin, RESTObject):
-    pass
-
-
-class ProjectServiceManager(GetMixin, UpdateMixin, DeleteMixin, ListMixin, RESTManager):
-    _path = "/projects/%(project_id)s/services"
-    _from_parent_attrs = {"project_id": "id"}
-    _obj_cls = ProjectService
-
-    _service_attrs = {
-        "asana": (("api_key",), ("restrict_to_branch", "push_events")),
-        "assembla": (("token",), ("subdomain", "push_events")),
-        "bamboo": (
-            ("bamboo_url", "build_key", "username", "password"),
-            ("push_events",),
-        ),
-        "bugzilla": (
-            ("new_issue_url", "issues_url", "project_url"),
-            ("description", "title", "push_events"),
-        ),
-        "buildkite": (
-            ("token", "project_url"),
-            ("enable_ssl_verification", "push_events"),
-        ),
-        "campfire": (("token",), ("subdomain", "room", "push_events")),
-        "circuit": (
-            ("webhook",),
-            (
-                "notify_only_broken_pipelines",
-                "branches_to_be_notified",
-                "push_events",
-                "issues_events",
-                "confidential_issues_events",
-                "merge_requests_events",
-                "tag_push_events",
-                "note_events",
-                "confidential_note_events",
-                "pipeline_events",
-                "wiki_page_events",
-            ),
-        ),
-        "custom-issue-tracker": (
-            ("new_issue_url", "issues_url", "project_url"),
-            ("description", "title", "push_events"),
-        ),
-        "drone-ci": (
-            ("token", "drone_url"),
-            (
-                "enable_ssl_verification",
-                "push_events",
-                "merge_requests_events",
-                "tag_push_events",
-            ),
-        ),
-        "emails-on-push": (
-            ("recipients",),
-            (
-                "disable_diffs",
-                "send_from_committer_email",
-                "push_events",
-                "tag_push_events",
-                "branches_to_be_notified",
-            ),
-        ),
-        "pipelines-email": (
-            ("recipients",),
-            (
-                "add_pusher",
-                "notify_only_broken_builds",
-                "branches_to_be_notified",
-                "notify_only_default_branch",
-                "pipeline_events",
-            ),
-        ),
-        "external-wiki": (("external_wiki_url",), tuple()),
-        "flowdock": (("token",), ("push_events",)),
-        "github": (("token", "repository_url"), ("static_context",)),
-        "hangouts-chat": (
-            ("webhook",),
-            (
-                "notify_only_broken_pipelines",
-                "notify_only_default_branch",
-                "branches_to_be_notified",
-                "push_events",
-                "issues_events",
-                "confidential_issues_events",
-                "merge_requests_events",
-                "tag_push_events",
-                "note_events",
-                "confidential_note_events",
-                "pipeline_events",
-                "wiki_page_events",
-            ),
-        ),
-        "hipchat": (
-            ("token",),
-            (
-                "color",
-                "notify",
-                "room",
-                "api_version",
-                "server",
-                "push_events",
-                "issues_events",
-                "confidential_issues_events",
-                "merge_requests_events",
-                "tag_push_events",
-                "note_events",
-                "confidential_note_events",
-                "pipeline_events",
-            ),
-        ),
-        "irker": (
-            ("recipients",),
-            (
-                "default_irc_uri",
-                "server_port",
-                "server_host",
-                "colorize_messages",
-                "push_events",
-            ),
-        ),
-        "jira": (
-            (
-                "url",
-                "username",
-                "password",
-            ),
-            (
-                "api_url",
-                "active",
-                "jira_issue_transition_id",
-                "commit_events",
-                "merge_requests_events",
-                "comment_on_event_enabled",
-            ),
-        ),
-        "slack-slash-commands": (("token",), tuple()),
-        "mattermost-slash-commands": (("token",), ("username",)),
-        "packagist": (
-            ("username", "token"),
-            ("server", "push_events", "merge_requests_events", "tag_push_events"),
-        ),
-        "mattermost": (
-            ("webhook",),
-            (
-                "username",
-                "channel",
-                "notify_only_broken_pipelines",
-                "notify_only_default_branch",
-                "branches_to_be_notified",
-                "push_events",
-                "issues_events",
-                "confidential_issues_events",
-                "merge_requests_events",
-                "tag_push_events",
-                "note_events",
-                "confidential_note_events",
-                "pipeline_events",
-                "wiki_page_events",
-                "push_channel",
-                "issue_channel",
-                "confidential_issue_channel" "merge_request_channel",
-                "note_channel",
-                "confidential_note_channel",
-                "tag_push_channel",
-                "pipeline_channel",
-                "wiki_page_channel",
-            ),
-        ),
-        "pivotaltracker": (("token",), ("restrict_to_branch", "push_events")),
-        "prometheus": (("api_url",), tuple()),
-        "pushover": (
-            ("api_key", "user_key", "priority"),
-            ("device", "sound", "push_events"),
-        ),
-        "redmine": (
-            ("new_issue_url", "project_url", "issues_url"),
-            ("description", "push_events"),
-        ),
-        "slack": (
-            ("webhook",),
-            (
-                "username",
-                "channel",
-                "notify_only_broken_pipelines",
-                "notify_only_default_branch",
-                "branches_to_be_notified",
-                "commit_events",
-                "confidential_issue_channel",
-                "confidential_issues_events",
-                "confidential_note_channel",
-                "confidential_note_events",
-                "deployment_channel",
-                "deployment_events",
-                "issue_channel",
-                "issues_events",
-                "job_events",
-                "merge_request_channel",
-                "merge_requests_events",
-                "note_channel",
-                "note_events",
-                "pipeline_channel",
-                "pipeline_events",
-                "push_channel",
-                "push_events",
-                "tag_push_channel",
-                "tag_push_events",
-                "wiki_page_channel",
-                "wiki_page_events",
-            ),
-        ),
-        "microsoft-teams": (
-            ("webhook",),
-            (
-                "notify_only_broken_pipelines",
-                "notify_only_default_branch",
-                "branches_to_be_notified",
-                "push_events",
-                "issues_events",
-                "confidential_issues_events",
-                "merge_requests_events",
-                "tag_push_events",
-                "note_events",
-                "confidential_note_events",
-                "pipeline_events",
-                "wiki_page_events",
-            ),
-        ),
-        "teamcity": (
-            ("teamcity_url", "build_type", "username", "password"),
-            ("push_events",),
-        ),
-        "jenkins": (("jenkins_url", "project_name"), ("username", "password")),
-        "mock-ci": (("mock_service_url",), tuple()),
-        "youtrack": (("issues_url", "project_url"), ("description", "push_events")),
-    }
-
-    def get(self, id, **kwargs):
-        """Retrieve a single object.
-
-        Args:
-            id (int or str): ID of the object to retrieve
-            lazy (bool): If True, don't request the server, but create a
-                         shallow object giving access to the managers. This is
-                         useful if you want to avoid useless calls to the API.
-            **kwargs: Extra options to send to the server (e.g. sudo)
-
-        Returns:
-            object: The generated RESTObject.
-
-        Raises:
-            GitlabAuthenticationError: If authentication is not correct
-            GitlabGetError: If the server cannot perform the request
-        """
-        obj = super(ProjectServiceManager, self).get(id, **kwargs)
-        obj.id = id
-        return obj
-
-    def update(self, id=None, new_data=None, **kwargs):
-        """Update an object on the server.
-
-        Args:
-            id: ID of the object to update (can be None if not required)
-            new_data: the update data for the object
-            **kwargs: Extra options to send to the server (e.g. sudo)
-
-        Returns:
-            dict: The new object data (*not* a RESTObject)
-
-        Raises:
-            GitlabAuthenticationError: If authentication is not correct
-            GitlabUpdateError: If the server cannot perform the request
-        """
-        new_data = new_data or {}
-        super(ProjectServiceManager, self).update(id, new_data, **kwargs)
-        self.id = id
-
-    @cli.register_custom_action("ProjectServiceManager")
-    def available(self, **kwargs):
-        """List the services known by python-gitlab.
-
-        Returns:
-            list (str): The list of service code names.
-        """
-        return list(self._service_attrs.keys())
-
-
-class ProjectAccessRequest(AccessRequestMixin, ObjectDeleteMixin, RESTObject):
-    pass
-
-
-class ProjectAccessRequestManager(ListMixin, CreateMixin, DeleteMixin, RESTManager):
-    _path = "/projects/%(project_id)s/access_requests"
-    _obj_cls = ProjectAccessRequest
-    _from_parent_attrs = {"project_id": "id"}
-
-
-class ProjectApproval(SaveMixin, RESTObject):
-    _id_attr = None
-
-
-class ProjectApprovalManager(GetWithoutIdMixin, UpdateMixin, RESTManager):
-    _path = "/projects/%(project_id)s/approvals"
-    _obj_cls = ProjectApproval
-    _from_parent_attrs = {"project_id": "id"}
-    _update_attrs = (
-        tuple(),
-        (
-            "approvals_before_merge",
-            "reset_approvals_on_push",
-            "disable_overriding_approvers_per_merge_request",
-            "merge_requests_author_approval",
-            "merge_requests_disable_committers_approval",
-        ),
-    )
-    _update_uses_post = True
-
-    @exc.on_http_error(exc.GitlabUpdateError)
-    def set_approvers(self, approver_ids=None, approver_group_ids=None, **kwargs):
-        """Change project-level allowed approvers and approver groups.
-
-        Args:
-            approver_ids (list): User IDs that can approve MRs
-            approver_group_ids (list): Group IDs whose members can approve MRs
-
-        Raises:
-            GitlabAuthenticationError: If authentication is not correct
-            GitlabUpdateError: If the server failed to perform the request
-        """
-        approver_ids = approver_ids or []
-        approver_group_ids = approver_group_ids or []
-
-        path = "/projects/%s/approvers" % self._parent.get_id()
-        data = {"approver_ids": approver_ids, "approver_group_ids": approver_group_ids}
-        self.gitlab.http_put(path, post_data=data, **kwargs)
-
-
-class ProjectApprovalRule(SaveMixin, ObjectDeleteMixin, RESTObject):
-    _id_attr = "id"
-
-
-class ProjectApprovalRuleManager(
-    ListMixin, CreateMixin, UpdateMixin, DeleteMixin, RESTManager
-):
-    _path = "/projects/%(project_id)s/approval_rules"
-    _obj_cls = ProjectApprovalRule
-    _from_parent_attrs = {"project_id": "id"}
-    _create_attrs = (("name", "approvals_required"), ("user_ids", "group_ids"))
-
-
-class ProjectDeployment(RESTObject, SaveMixin):
-    pass
-
-
-class ProjectDeploymentManager(RetrieveMixin, CreateMixin, UpdateMixin, RESTManager):
-    _path = "/projects/%(project_id)s/deployments"
-    _obj_cls = ProjectDeployment
-    _from_parent_attrs = {"project_id": "id"}
-    _list_filters = ("order_by", "sort")
-    _create_attrs = (("sha", "ref", "tag", "status", "environment"), tuple())
-
-
-class ProjectProtectedBranch(ObjectDeleteMixin, RESTObject):
-    _id_attr = "name"
-
-
-class ProjectProtectedBranchManager(NoUpdateMixin, RESTManager):
-    _path = "/projects/%(project_id)s/protected_branches"
-    _obj_cls = ProjectProtectedBranch
-    _from_parent_attrs = {"project_id": "id"}
-    _create_attrs = (
-        ("name",),
-        (
-            "push_access_level",
-            "merge_access_level",
-            "unprotect_access_level",
-            "allowed_to_push",
-            "allowed_to_merge",
-            "allowed_to_unprotect",
-        ),
-    )
-
-
-class ProjectRunner(ObjectDeleteMixin, RESTObject):
-    pass
-
-
-class ProjectRunnerManager(NoUpdateMixin, RESTManager):
-    _path = "/projects/%(project_id)s/runners"
-    _obj_cls = ProjectRunner
-    _from_parent_attrs = {"project_id": "id"}
-    _create_attrs = (("runner_id",), tuple())
-
-
-class ProjectWiki(SaveMixin, ObjectDeleteMixin, RESTObject):
-    _id_attr = "slug"
-    _short_print_attr = "slug"
-
-
-class ProjectWikiManager(CRUDMixin, RESTManager):
-    _path = "/projects/%(project_id)s/wikis"
-    _obj_cls = ProjectWiki
-    _from_parent_attrs = {"project_id": "id"}
-    _create_attrs = (("title", "content"), ("format",))
-    _update_attrs = (tuple(), ("title", "content", "format"))
-    _list_filters = ("with_content",)
-
-
-class ProjectExport(DownloadMixin, RefreshMixin, RESTObject):
-    _id_attr = None
-
-
-class ProjectExportManager(GetWithoutIdMixin, CreateMixin, RESTManager):
-    _path = "/projects/%(project_id)s/export"
-    _obj_cls = ProjectExport
-    _from_parent_attrs = {"project_id": "id"}
-    _create_attrs = (tuple(), ("description",))
-
-
-class ProjectImport(RefreshMixin, RESTObject):
-    _id_attr = None
-
-
-class ProjectImportManager(GetWithoutIdMixin, RESTManager):
-    _path = "/projects/%(project_id)s/import"
-    _obj_cls = ProjectImport
-    _from_parent_attrs = {"project_id": "id"}
-
-
-class ProjectAdditionalStatistics(RefreshMixin, RESTObject):
-    _id_attr = None
-
-
-class ProjectAdditionalStatisticsManager(GetWithoutIdMixin, RESTManager):
-    _path = "/projects/%(project_id)s/statistics"
-    _obj_cls = ProjectAdditionalStatistics
-    _from_parent_attrs = {"project_id": "id"}
-
-
-class ProjectIssuesStatistics(RefreshMixin, RESTObject):
-    _id_attr = None
-
-
-class ProjectIssuesStatisticsManager(GetWithoutIdMixin, RESTManager):
-    _path = "/projects/%(project_id)s/issues_statistics"
-    _obj_cls = ProjectIssuesStatistics
-    _from_parent_attrs = {"project_id": "id"}
-
-
-class Project(SaveMixin, ObjectDeleteMixin, RESTObject):
-    _short_print_attr = "path"
-    _managers = (
-        ("accessrequests", "ProjectAccessRequestManager"),
-        ("approvals", "ProjectApprovalManager"),
-        ("approvalrules", "ProjectApprovalRuleManager"),
-        ("badges", "ProjectBadgeManager"),
-        ("boards", "ProjectBoardManager"),
-        ("branches", "ProjectBranchManager"),
-        ("jobs", "ProjectJobManager"),
-        ("commits", "ProjectCommitManager"),
-        ("customattributes", "ProjectCustomAttributeManager"),
-        ("deployments", "ProjectDeploymentManager"),
-        ("environments", "ProjectEnvironmentManager"),
-        ("events", "ProjectEventManager"),
-        ("exports", "ProjectExportManager"),
-        ("files", "ProjectFileManager"),
-        ("forks", "ProjectForkManager"),
-        ("hooks", "ProjectHookManager"),
-        ("keys", "ProjectKeyManager"),
-        ("imports", "ProjectImportManager"),
-        ("issues", "ProjectIssueManager"),
-        ("labels", "ProjectLabelManager"),
-        ("members", "ProjectMemberManager"),
-        ("mergerequests", "ProjectMergeRequestManager"),
-        ("milestones", "ProjectMilestoneManager"),
-        ("notes", "ProjectNoteManager"),
-        ("notificationsettings", "ProjectNotificationSettingsManager"),
-        ("packages", "ProjectPackageManager"),
-        ("pagesdomains", "ProjectPagesDomainManager"),
-        ("pipelines", "ProjectPipelineManager"),
-        ("protectedbranches", "ProjectProtectedBranchManager"),
-        ("protectedtags", "ProjectProtectedTagManager"),
-        ("pipelineschedules", "ProjectPipelineScheduleManager"),
-        ("pushrules", "ProjectPushRulesManager"),
-        ("releases", "ProjectReleaseManager"),
-        ("remote_mirrors", "ProjectRemoteMirrorManager"),
-        ("repositories", "ProjectRegistryRepositoryManager"),
-        ("runners", "ProjectRunnerManager"),
-        ("services", "ProjectServiceManager"),
-        ("snippets", "ProjectSnippetManager"),
-        ("tags", "ProjectTagManager"),
-        ("users", "ProjectUserManager"),
-        ("triggers", "ProjectTriggerManager"),
-        ("variables", "ProjectVariableManager"),
-        ("wikis", "ProjectWikiManager"),
-        ("clusters", "ProjectClusterManager"),
-        ("additionalstatistics", "ProjectAdditionalStatisticsManager"),
-        ("issuesstatistics", "ProjectIssuesStatisticsManager"),
-        ("deploytokens", "ProjectDeployTokenManager"),
-    )
-
-    @cli.register_custom_action("Project", ("submodule", "branch", "commit_sha"))
-    @exc.on_http_error(exc.GitlabUpdateError)
-    def update_submodule(self, submodule, branch, commit_sha, **kwargs):
-        """Update a project submodule
-
-        Args:
-            submodule (str): Full path to the submodule
-            branch (str): Name of the branch to commit into
-            commit_sha (str): Full commit SHA to update the submodule to
-            commit_message (str): Commit message. If no message is provided, a default one will be set (optional)
-
-        Raises:
-            GitlabAuthenticationError: If authentication is not correct
-            GitlabPutError: If the submodule could not be updated
-        """
-
-        submodule = submodule.replace("/", "%2F")  # .replace('.', '%2E')
-        path = "/projects/%s/repository/submodules/%s" % (self.get_id(), submodule)
-        data = {"branch": branch, "commit_sha": commit_sha}
-        if "commit_message" in kwargs:
-            data["commit_message"] = kwargs["commit_message"]
-        return self.manager.gitlab.http_put(path, post_data=data)
-
-    @cli.register_custom_action("Project", tuple(), ("path", "ref", "recursive"))
-    @exc.on_http_error(exc.GitlabGetError)
-    def repository_tree(self, path="", ref="", recursive=False, **kwargs):
-        """Return a list of files in the repository.
-
-        Args:
-            path (str): Path of the top folder (/ by default)
-            ref (str): Reference to a commit or branch
-            recursive (bool): Whether to get the tree recursively
-            all (bool): If True, return all the items, without pagination
-            per_page (int): Number of items to retrieve per request
-            page (int): ID of the page to return (starts with page 1)
-            as_list (bool): If set to False and no pagination option is
-                defined, return a generator instead of a list
-            **kwargs: Extra options to send to the server (e.g. sudo)
-
-        Raises:
-            GitlabAuthenticationError: If authentication is not correct
-            GitlabGetError: If the server failed to perform the request
-
-        Returns:
-            list: The representation of the tree
-        """
-        gl_path = "/projects/%s/repository/tree" % self.get_id()
-        query_data = {"recursive": recursive}
-        if path:
-            query_data["path"] = path
-        if ref:
-            query_data["ref"] = ref
-        return self.manager.gitlab.http_list(gl_path, query_data=query_data, **kwargs)
-
-    @cli.register_custom_action("Project", ("sha",))
-    @exc.on_http_error(exc.GitlabGetError)
-    def repository_blob(self, sha, **kwargs):
-        """Return a file by blob SHA.
-
-        Args:
-            sha(str): ID of the blob
-            **kwargs: Extra options to send to the server (e.g. sudo)
-
-        Raises:
-            GitlabAuthenticationError: If authentication is not correct
-            GitlabGetError: If the server failed to perform the request
-
-        Returns:
-            dict: The blob content and metadata
-        """
-
-        path = "/projects/%s/repository/blobs/%s" % (self.get_id(), sha)
-        return self.manager.gitlab.http_get(path, **kwargs)
-
-    @cli.register_custom_action("Project", ("sha",))
-    @exc.on_http_error(exc.GitlabGetError)
-    def repository_raw_blob(
-        self, sha, streamed=False, action=None, chunk_size=1024, **kwargs
-    ):
-        """Return the raw file contents for a blob.
-
-        Args:
-            sha(str): ID of the blob
-            streamed (bool): If True the data will be processed by chunks of
-                `chunk_size` and each chunk is passed to `action` for
-                treatment
-            action (callable): Callable responsible of dealing with chunk of
-                data
-            chunk_size (int): Size of each chunk
-            **kwargs: Extra options to send to the server (e.g. sudo)
-
-        Raises:
-            GitlabAuthenticationError: If authentication is not correct
-            GitlabGetError: If the server failed to perform the request
-
-        Returns:
-            str: The blob content if streamed is False, None otherwise
-        """
-        path = "/projects/%s/repository/blobs/%s/raw" % (self.get_id(), sha)
-        result = self.manager.gitlab.http_get(
-            path, streamed=streamed, raw=True, **kwargs
-        )
-        return utils.response_content(result, streamed, action, chunk_size)
-
-    @cli.register_custom_action("Project", ("from_", "to"))
-    @exc.on_http_error(exc.GitlabGetError)
-    def repository_compare(self, from_, to, **kwargs):
-        """Return a diff between two branches/commits.
-
-        Args:
-            from_(str): Source branch/SHA
-            to(str): Destination branch/SHA
-            **kwargs: Extra options to send to the server (e.g. sudo)
-
-        Raises:
-            GitlabAuthenticationError: If authentication is not correct
-            GitlabGetError: If the server failed to perform the request
-
-        Returns:
-            str: The diff
-        """
-        path = "/projects/%s/repository/compare" % self.get_id()
-        query_data = {"from": from_, "to": to}
-        return self.manager.gitlab.http_get(path, query_data=query_data, **kwargs)
-
-    @cli.register_custom_action("Project")
-    @exc.on_http_error(exc.GitlabGetError)
-    def repository_contributors(self, **kwargs):
-        """Return a list of contributors for the project.
-
-        Args:
-            all (bool): If True, return all the items, without pagination
-            per_page (int): Number of items to retrieve per request
-            page (int): ID of the page to return (starts with page 1)
-            as_list (bool): If set to False and no pagination option is
-                defined, return a generator instead of a list
-            **kwargs: Extra options to send to the server (e.g. sudo)
-
-        Raises:
-            GitlabAuthenticationError: If authentication is not correct
-            GitlabGetError: If the server failed to perform the request
-
-        Returns:
-            list: The contributors
-        """
-        path = "/projects/%s/repository/contributors" % self.get_id()
-        return self.manager.gitlab.http_list(path, **kwargs)
-
-    @cli.register_custom_action("Project", tuple(), ("sha",))
-    @exc.on_http_error(exc.GitlabListError)
-    def repository_archive(
-        self, sha=None, streamed=False, action=None, chunk_size=1024, **kwargs
-    ):
-        """Return a tarball of the repository.
-
-        Args:
-            sha (str): ID of the commit (default branch by default)
-            streamed (bool): If True the data will be processed by chunks of
-                `chunk_size` and each chunk is passed to `action` for
-                treatment
-            action (callable): Callable responsible of dealing with chunk of
-                data
-            chunk_size (int): Size of each chunk
-            **kwargs: Extra options to send to the server (e.g. sudo)
-
-        Raises:
-            GitlabAuthenticationError: If authentication is not correct
-            GitlabListError: If the server failed to perform the request
-
-        Returns:
-            str: The binary data of the archive
-        """
-        path = "/projects/%s/repository/archive" % self.get_id()
-        query_data = {}
-        if sha:
-            query_data["sha"] = sha
-        result = self.manager.gitlab.http_get(
-            path, query_data=query_data, raw=True, streamed=streamed, **kwargs
-        )
-        return utils.response_content(result, streamed, action, chunk_size)
-
-    @cli.register_custom_action("Project", ("forked_from_id",))
-    @exc.on_http_error(exc.GitlabCreateError)
-    def create_fork_relation(self, forked_from_id, **kwargs):
-        """Create a forked from/to relation between existing projects.
-
-        Args:
-            forked_from_id (int): The ID of the project that was forked from
-            **kwargs: Extra options to send to the server (e.g. sudo)
-
-        Raises:
-            GitlabAuthenticationError: If authentication is not correct
-            GitlabCreateError: If the relation could not be created
-        """
-        path = "/projects/%s/fork/%s" % (self.get_id(), forked_from_id)
-        self.manager.gitlab.http_post(path, **kwargs)
-
-    @cli.register_custom_action("Project")
-    @exc.on_http_error(exc.GitlabDeleteError)
-    def delete_fork_relation(self, **kwargs):
-        """Delete a forked relation between existing projects.
-
-        Args:
-            **kwargs: Extra options to send to the server (e.g. sudo)
-
-        Raises:
-            GitlabAuthenticationError: If authentication is not correct
-            GitlabDeleteError: If the server failed to perform the request
-        """
-        path = "/projects/%s/fork" % self.get_id()
-        self.manager.gitlab.http_delete(path, **kwargs)
-
-    @cli.register_custom_action("Project")
-    @exc.on_http_error(exc.GitlabDeleteError)
-    def delete_merged_branches(self, **kwargs):
-        """Delete merged branches.
-
-        Args:
-            **kwargs: Extra options to send to the server (e.g. sudo)
-
-        Raises:
-            GitlabAuthenticationError: If authentication is not correct
-            GitlabDeleteError: If the server failed to perform the request
-        """
-        path = "/projects/%s/repository/merged_branches" % self.get_id()
-        self.manager.gitlab.http_delete(path, **kwargs)
-
-    @cli.register_custom_action("Project")
-    @exc.on_http_error(exc.GitlabGetError)
-    def languages(self, **kwargs):
-        """Get languages used in the project with percentage value.
-
-        Args:
-            **kwargs: Extra options to send to the server (e.g. sudo)
-
-        Raises:
-            GitlabAuthenticationError: If authentication is not correct
-            GitlabGetError: If the server failed to perform the request
-        """
-        path = "/projects/%s/languages" % self.get_id()
-        return self.manager.gitlab.http_get(path, **kwargs)
-
-    @cli.register_custom_action("Project")
-    @exc.on_http_error(exc.GitlabCreateError)
-    def star(self, **kwargs):
-        """Star a project.
-
-        Args:
-            **kwargs: Extra options to send to the server (e.g. sudo)
-
-        Raises:
-            GitlabAuthenticationError: If authentication is not correct
-            GitlabCreateError: If the server failed to perform the request
-        """
-        path = "/projects/%s/star" % self.get_id()
-        server_data = self.manager.gitlab.http_post(path, **kwargs)
-        self._update_attrs(server_data)
-
-    @cli.register_custom_action("Project")
-    @exc.on_http_error(exc.GitlabDeleteError)
-    def unstar(self, **kwargs):
-        """Unstar a project.
-
-        Args:
-            **kwargs: Extra options to send to the server (e.g. sudo)
-
-        Raises:
-            GitlabAuthenticationError: If authentication is not correct
-            GitlabDeleteError: If the server failed to perform the request
-        """
-        path = "/projects/%s/unstar" % self.get_id()
-        server_data = self.manager.gitlab.http_post(path, **kwargs)
-        self._update_attrs(server_data)
-
-    @cli.register_custom_action("Project")
-    @exc.on_http_error(exc.GitlabCreateError)
-    def archive(self, **kwargs):
-        """Archive a project.
-
-        Args:
-            **kwargs: Extra options to send to the server (e.g. sudo)
-
-        Raises:
-            GitlabAuthenticationError: If authentication is not correct
-            GitlabCreateError: If the server failed to perform the request
-        """
-        path = "/projects/%s/archive" % self.get_id()
-        server_data = self.manager.gitlab.http_post(path, **kwargs)
-        self._update_attrs(server_data)
-
-    @cli.register_custom_action("Project")
-    @exc.on_http_error(exc.GitlabDeleteError)
-    def unarchive(self, **kwargs):
-        """Unarchive a project.
-
-        Args:
-            **kwargs: Extra options to send to the server (e.g. sudo)
-
-        Raises:
-            GitlabAuthenticationError: If authentication is not correct
-            GitlabDeleteError: If the server failed to perform the request
-        """
-        path = "/projects/%s/unarchive" % self.get_id()
-        server_data = self.manager.gitlab.http_post(path, **kwargs)
-        self._update_attrs(server_data)
-
-    @cli.register_custom_action(
-        "Project", ("group_id", "group_access"), ("expires_at",)
-    )
-    @exc.on_http_error(exc.GitlabCreateError)
-    def share(self, group_id, group_access, expires_at=None, **kwargs):
-        """Share the project with a group.
-
-        Args:
-            group_id (int): ID of the group.
-            group_access (int): Access level for the group.
-            **kwargs: Extra options to send to the server (e.g. sudo)
-
-        Raises:
-            GitlabAuthenticationError: If authentication is not correct
-            GitlabCreateError: If the server failed to perform the request
-        """
-        path = "/projects/%s/share" % self.get_id()
-        data = {
-            "group_id": group_id,
-            "group_access": group_access,
-            "expires_at": expires_at,
-        }
-        self.manager.gitlab.http_post(path, post_data=data, **kwargs)
-
-    @cli.register_custom_action("Project", ("group_id",))
-    @exc.on_http_error(exc.GitlabDeleteError)
-    def unshare(self, group_id, **kwargs):
-        """Delete a shared project link within a group.
-
-        Args:
-            group_id (int): ID of the group.
-            **kwargs: Extra options to send to the server (e.g. sudo)
-
-        Raises:
-            GitlabAuthenticationError: If authentication is not correct
-            GitlabDeleteError: If the server failed to perform the request
-        """
-        path = "/projects/%s/share/%s" % (self.get_id(), group_id)
-        self.manager.gitlab.http_delete(path, **kwargs)
-
-    # variables not supported in CLI
-    @cli.register_custom_action("Project", ("ref", "token"))
-    @exc.on_http_error(exc.GitlabCreateError)
-    def trigger_pipeline(self, ref, token, variables=None, **kwargs):
-        """Trigger a CI build.
-
-        See https://gitlab.com/help/ci/triggers/README.md#trigger-a-build
-
-        Args:
-            ref (str): Commit to build; can be a branch name or a tag
-            token (str): The trigger token
-            variables (dict): Variables passed to the build script
-            **kwargs: Extra options to send to the server (e.g. sudo)
-
-        Raises:
-            GitlabAuthenticationError: If authentication is not correct
-            GitlabCreateError: If the server failed to perform the request
-        """
-        variables = variables or {}
-        path = "/projects/%s/trigger/pipeline" % self.get_id()
-        post_data = {"ref": ref, "token": token, "variables": variables}
-        attrs = self.manager.gitlab.http_post(path, post_data=post_data, **kwargs)
-        return ProjectPipeline(self.pipelines, attrs)
-
-    @cli.register_custom_action("Project")
-    @exc.on_http_error(exc.GitlabHousekeepingError)
-    def housekeeping(self, **kwargs):
-        """Start the housekeeping task.
-
-        Args:
-            **kwargs: Extra options to send to the server (e.g. sudo)
-
-        Raises:
-            GitlabAuthenticationError: If authentication is not correct
-            GitlabHousekeepingError: If the server failed to perform the
-                                     request
-        """
-        path = "/projects/%s/housekeeping" % self.get_id()
-        self.manager.gitlab.http_post(path, **kwargs)
-
-    # see #56 - add file attachment features
-    @cli.register_custom_action("Project", ("filename", "filepath"))
-    @exc.on_http_error(exc.GitlabUploadError)
-    def upload(self, filename, filedata=None, filepath=None, **kwargs):
-        """Upload the specified file into the project.
-
-        .. note::
-
-            Either ``filedata`` or ``filepath`` *MUST* be specified.
-
-        Args:
-            filename (str): The name of the file being uploaded
-            filedata (bytes): The raw data of the file being uploaded
-            filepath (str): The path to a local file to upload (optional)
-
-        Raises:
-            GitlabConnectionError: If the server cannot be reached
-            GitlabUploadError: If the file upload fails
-            GitlabUploadError: If ``filedata`` and ``filepath`` are not
-                specified
-            GitlabUploadError: If both ``filedata`` and ``filepath`` are
-                specified
-
-        Returns:
-            dict: A ``dict`` with the keys:
-                * ``alt`` - The alternate text for the upload
-                * ``url`` - The direct url to the uploaded file
-                * ``markdown`` - Markdown for the uploaded file
-        """
-        if filepath is None and filedata is None:
-            raise GitlabUploadError("No file contents or path specified")
-
-        if filedata is not None and filepath is not None:
-            raise GitlabUploadError("File contents and file path specified")
-
-        if filepath is not None:
-            with open(filepath, "rb") as f:
-                filedata = f.read()
-
-        url = "/projects/%(id)s/uploads" % {"id": self.id}
-        file_info = {"file": (filename, filedata)}
-        data = self.manager.gitlab.http_post(url, files=file_info)
-
-        return {"alt": data["alt"], "url": data["url"], "markdown": data["markdown"]}
-
-    @cli.register_custom_action("Project", optional=("wiki",))
-    @exc.on_http_error(exc.GitlabGetError)
-    def snapshot(
-        self, wiki=False, streamed=False, action=None, chunk_size=1024, **kwargs
-    ):
-        """Return a snapshot of the repository.
-
-        Args:
-            wiki (bool): If True return the wiki repository
-            streamed (bool): If True the data will be processed by chunks of
-                `chunk_size` and each chunk is passed to `action` for
-                treatment.
-            action (callable): Callable responsible of dealing with chunk of
-                data
-            chunk_size (int): Size of each chunk
-            **kwargs: Extra options to send to the server (e.g. sudo)
-
-        Raises:
-            GitlabAuthenticationError: If authentication is not correct
-            GitlabGetError: If the content could not be retrieved
-
-        Returns:
-            str: The uncompressed tar archive of the repository
-        """
-        path = "/projects/%s/snapshot" % self.get_id()
-        result = self.manager.gitlab.http_get(
-            path, streamed=streamed, raw=True, **kwargs
-        )
-        return utils.response_content(result, streamed, action, chunk_size)
-
-    @cli.register_custom_action("Project", ("scope", "search"))
-    @exc.on_http_error(exc.GitlabSearchError)
-    def search(self, scope, search, **kwargs):
-        """Search the project resources matching the provided string.'
-
-        Args:
-            scope (str): Scope of the search
-            search (str): Search string
-            **kwargs: Extra options to send to the server (e.g. sudo)
-
-        Raises:
-            GitlabAuthenticationError: If authentication is not correct
-            GitlabSearchError: If the server failed to perform the request
-
-        Returns:
-            GitlabList: A list of dicts describing the resources found.
-        """
-        data = {"scope": scope, "search": search}
-        path = "/projects/%s/search" % self.get_id()
-        return self.manager.gitlab.http_list(path, query_data=data, **kwargs)
-
-    @cli.register_custom_action("Project")
-    @exc.on_http_error(exc.GitlabCreateError)
-    def mirror_pull(self, **kwargs):
-        """Start the pull mirroring process for the project.
-
-        Args:
-            **kwargs: Extra options to send to the server (e.g. sudo)
-
-        Raises:
-            GitlabAuthenticationError: If authentication is not correct
-            GitlabCreateError: If the server failed to perform the request
-        """
-        path = "/projects/%s/mirror/pull" % self.get_id()
-        self.manager.gitlab.http_post(path, **kwargs)
-
-    @cli.register_custom_action("Project", ("to_namespace",))
-    @exc.on_http_error(exc.GitlabTransferProjectError)
-    def transfer_project(self, to_namespace, **kwargs):
-        """Transfer a project to the given namespace ID
-
-        Args:
-            to_namespace (str): ID or path of the namespace to transfer the
-            project to
-            **kwargs: Extra options to send to the server (e.g. sudo)
-
-        Raises:
-            GitlabAuthenticationError: If authentication is not correct
-            GitlabTransferProjectError: If the project could not be transfered
-        """
-        path = "/projects/%s/transfer" % (self.id,)
-        self.manager.gitlab.http_put(
-            path, post_data={"namespace": to_namespace}, **kwargs
-        )
-
-    @cli.register_custom_action("Project", ("ref_name", "job"), ("job_token",))
-    @exc.on_http_error(exc.GitlabGetError)
-    def artifacts(
-        self, ref_name, job, streamed=False, action=None, chunk_size=1024, **kwargs
-    ):
-        """Get the job artifacts archive from a specific tag or branch.
-
-        Args:
-            ref_name (str): Branch or tag name in repository. HEAD or SHA references
-            are not supported.
-            artifact_path (str): Path to a file inside the artifacts archive.
-            job (str): The name of the job.
-            job_token (str): Job token for multi-project pipeline triggers.
-            streamed (bool): If True the data will be processed by chunks of
-                `chunk_size` and each chunk is passed to `action` for
-                treatment
-            action (callable): Callable responsible of dealing with chunk of
-                data
-            chunk_size (int): Size of each chunk
-            **kwargs: Extra options to send to the server (e.g. sudo)
-
-        Raises:
-            GitlabAuthenticationError: If authentication is not correct
-            GitlabGetError: If the artifacts could not be retrieved
-
-        Returns:
-            str: The artifacts if `streamed` is False, None otherwise.
-        """
-        path = "/projects/%s/jobs/artifacts/%s/download" % (self.get_id(), ref_name)
-        result = self.manager.gitlab.http_get(
-            path, job=job, streamed=streamed, raw=True, **kwargs
-        )
-        return utils.response_content(result, streamed, action, chunk_size)
-
-    @cli.register_custom_action("Project", ("ref_name", "artifact_path", "job"))
-    @exc.on_http_error(exc.GitlabGetError)
-    def artifact(
-        self,
-        ref_name,
-        artifact_path,
-        job,
-        streamed=False,
-        action=None,
-        chunk_size=1024,
-        **kwargs
-    ):
-        """Download a single artifact file from a specific tag or branch from within the job’s artifacts archive.
-
-        Args:
-            ref_name (str): Branch or tag name in repository. HEAD or SHA references are not supported.
-            artifact_path (str): Path to a file inside the artifacts archive.
-            job (str): The name of the job.
-            streamed (bool): If True the data will be processed by chunks of
-                `chunk_size` and each chunk is passed to `action` for
-                treatment
-            action (callable): Callable responsible of dealing with chunk of
-                data
-            chunk_size (int): Size of each chunk
-            **kwargs: Extra options to send to the server (e.g. sudo)
-
-        Raises:
-            GitlabAuthenticationError: If authentication is not correct
-            GitlabGetError: If the artifacts could not be retrieved
-
-        Returns:
-            str: The artifacts if `streamed` is False, None otherwise.
-        """
-
-        path = "/projects/%s/jobs/artifacts/%s/raw/%s?job=%s" % (
-            self.get_id(),
-            ref_name,
-            artifact_path,
-            job,
-        )
-        result = self.manager.gitlab.http_get(
-            path, streamed=streamed, raw=True, **kwargs
-        )
-        return utils.response_content(result, streamed, action, chunk_size)
-
-
-class ProjectManager(CRUDMixin, RESTManager):
-    _path = "/projects"
-    _obj_cls = Project
-    _create_attrs = (
-        tuple(),
-        (
-            "name",
-            "path",
-            "namespace_id",
-            "default_branch",
-            "description",
-            "issues_enabled",
-            "merge_requests_enabled",
-            "jobs_enabled",
-            "wiki_enabled",
-            "snippets_enabled",
-            "issues_access_level",
-            "repository_access_level",
-            "merge_requests_access_level",
-            "forking_access_level",
-            "builds_access_level",
-            "wiki_access_level",
-            "snippets_access_level",
-            "pages_access_level",
-            "emails_disabled",
-            "resolve_outdated_diff_discussions",
-            "container_registry_enabled",
-            "container_expiration_policy_attributes",
-            "shared_runners_enabled",
-            "visibility",
-            "import_url",
-            "public_builds",
-            "only_allow_merge_if_pipeline_succeeds",
-            "only_allow_merge_if_all_discussions_are_resolved",
-            "merge_method",
-            "autoclose_referenced_issues",
-            "remove_source_branch_after_merge",
-            "lfs_enabled",
-            "request_access_enabled",
-            "tag_list",
-            "avatar",
-            "printing_merge_request_link_enabled",
-            "build_git_strategy",
-            "build_timeout",
-            "auto_cancel_pending_pipelines",
-            "build_coverage_regex",
-            "ci_config_path",
-            "auto_devops_enabled",
-            "auto_devops_deploy_strategy",
-            "repository_storage",
-            "approvals_before_merge",
-            "external_authorization_classification_label",
-            "mirror",
-            "mirror_trigger_builds",
-            "initialize_with_readme",
-            "template_name",
-            "template_project_id",
-            "use_custom_template",
-            "group_with_project_templates_id",
-            "packages_enabled",
-        ),
-    )
-    _update_attrs = (
-        tuple(),
-        (
-            "name",
-            "path",
-            "default_branch",
-            "description",
-            "issues_enabled",
-            "merge_requests_enabled",
-            "jobs_enabled",
-            "wiki_enabled",
-            "snippets_enabled",
-            "issues_access_level",
-            "repository_access_level",
-            "merge_requests_access_level",
-            "forking_access_level",
-            "builds_access_level",
-            "wiki_access_level",
-            "snippets_access_level",
-            "pages_access_level",
-            "emails_disabled",
-            "resolve_outdated_diff_discussions",
-            "container_registry_enabled",
-            "container_expiration_policy_attributes",
-            "shared_runners_enabled",
-            "visibility",
-            "import_url",
-            "public_builds",
-            "only_allow_merge_if_pipeline_succeeds",
-            "only_allow_merge_if_all_discussions_are_resolved",
-            "merge_method",
-            "autoclose_referenced_issues",
-            "suggestion_commit_message",
-            "remove_source_branch_after_merge",
-            "lfs_enabled",
-            "request_access_enabled",
-            "tag_list",
-            "avatar",
-            "build_git_strategy",
-            "build_timeout",
-            "auto_cancel_pending_pipelines",
-            "build_coverage_regex",
-            "ci_config_path",
-            "ci_default_git_depth",
-            "auto_devops_enabled",
-            "auto_devops_deploy_strategy",
-            "repository_storage",
-            "approvals_before_merge",
-            "external_authorization_classification_label",
-            "mirror",
-            "mirror_user_id",
-            "mirror_trigger_builds",
-            "only_mirror_protected_branches",
-            "mirror_overwrites_diverged_branches",
-            "packages_enabled",
-            "service_desk_enabled",
-        ),
-    )
-    _types = {"avatar": types.ImageAttribute}
-    _list_filters = (
-        "archived",
-        "id_after",
-        "id_before",
-        "last_activity_after",
-        "last_activity_before",
-        "membership",
-        "min_access_level",
-        "order_by",
-        "owned",
-        "repository_checksum_failed",
-        "repository_storage",
-        "search_namespaces",
-        "search",
-        "simple",
-        "sort",
-        "starred",
-        "statistics",
-        "visibility",
-        "wiki_checksum_failed",
-        "with_custom_attributes",
-        "with_issues_enabled",
-        "with_merge_requests_enabled",
-        "with_programming_language",
-    )
-
-    def import_project(
-        self,
-        file,
-        path,
-        name=None,
-        namespace=None,
-        overwrite=False,
-        override_params=None,
-        **kwargs
-    ):
-        """Import a project from an archive file.
-
-        Args:
-            file: Data or file object containing the project
-            path (str): Name and path for the new project
-            namespace (str): The ID or path of the namespace that the project
-                will be imported to
-            overwrite (bool): If True overwrite an existing project with the
-                same path
-            override_params (dict): Set the specific settings for the project
-            **kwargs: Extra options to send to the server (e.g. sudo)
-
-        Raises:
-            GitlabAuthenticationError: If authentication is not correct
-            GitlabListError: If the server failed to perform the request
-
-        Returns:
-            dict: A representation of the import status.
-        """
-        files = {"file": ("file.tar.gz", file)}
-        data = {"path": path, "overwrite": overwrite}
-        if override_params:
-            for k, v in override_params.items():
-                data["override_params[%s]" % k] = v
-        if name is not None:
-            data["name"] = name
-        if namespace:
-            data["namespace"] = namespace
-        return self.gitlab.http_post(
-            "/projects/import", post_data=data, files=files, **kwargs
-        )
-
-    def import_github(
-        self, personal_access_token, repo_id, target_namespace, new_name=None, **kwargs
-    ):
-        """Import a project from Github to Gitlab (schedule the import)
-
-        This method will return when an import operation has been safely queued,
-        or an error has occurred. After triggering an import, check the
-        `import_status` of the newly created project to detect when the import
-        operation has completed.
-
-        NOTE: this request may take longer than most other API requests.
-        So this method will specify a 60 second default timeout if none is specified.
-        A timeout can be specified via kwargs to override this functionality.
-
-        Args:
-            personal_access_token (str): GitHub personal access token
-            repo_id (int): Github repository ID
-            target_namespace (str): Namespace to import repo into
-            new_name (str): New repo name (Optional)
-            **kwargs: Extra options to send to the server (e.g. sudo)
-
-        Raises:
-            GitlabAuthenticationError: If authentication is not correct
-            GitlabListError: If the server failed to perform the request
-
-        Returns:
-            dict: A representation of the import status.
-
-        Example:
-        ```
-            gl = gitlab.Gitlab_from_config()
-            print "Triggering import"
-            result = gl.projects.import_github(ACCESS_TOKEN,
-                                               123456,
-                                               "my-group/my-subgroup")
-            project = gl.projects.get(ret['id'])
-            print "Waiting for import to complete"
-            while project.import_status == u'started':
-                time.sleep(1.0)
-                project = gl.projects.get(project.id)
-            print "Github import complete"
-        ```
-        """
-        data = {
-            "personal_access_token": personal_access_token,
-            "repo_id": repo_id,
-            "target_namespace": target_namespace,
-        }
-        if new_name:
-            data["new_name"] = new_name
-        if (
-            "timeout" not in kwargs
-            or self.gitlab.timeout is None
-            or self.gitlab.timeout < 60.0
-        ):
-            # Ensure that this HTTP request has a longer-than-usual default timeout
-            # The base gitlab object tends to have a default that is <10 seconds,
-            # and this is too short for this API command, typically.
-            # On the order of 24 seconds has been measured on a typical gitlab instance.
-            kwargs["timeout"] = 60.0
-        result = self.gitlab.http_post("/import/github", post_data=data, **kwargs)
-        return result
-
-
-class RunnerJob(RESTObject):
-    pass
-
-
-class RunnerJobManager(ListMixin, RESTManager):
-    _path = "/runners/%(runner_id)s/jobs"
-    _obj_cls = RunnerJob
-    _from_parent_attrs = {"runner_id": "id"}
-    _list_filters = ("status",)
-
-
-class Runner(SaveMixin, ObjectDeleteMixin, RESTObject):
-    _managers = (("jobs", "RunnerJobManager"),)
-
-
-class RunnerManager(CRUDMixin, RESTManager):
-    _path = "/runners"
-    _obj_cls = Runner
-    _list_filters = ("scope",)
-    _create_attrs = (
-        ("token",),
-        (
-            "description",
-            "info",
-            "active",
-            "locked",
-            "run_untagged",
-            "tag_list",
-            "access_level",
-            "maximum_timeout",
-        ),
-    )
-    _update_attrs = (
-        tuple(),
-        (
-            "description",
-            "active",
-            "tag_list",
-            "run_untagged",
-            "locked",
-            "access_level",
-            "maximum_timeout",
-        ),
-    )
-
-    @cli.register_custom_action("RunnerManager", tuple(), ("scope",))
-    @exc.on_http_error(exc.GitlabListError)
-    def all(self, scope=None, **kwargs):
-        """List all the runners.
-
-        Args:
-            scope (str): The scope of runners to show, one of: specific,
-                shared, active, paused, online
-            all (bool): If True, return all the items, without pagination
-            per_page (int): Number of items to retrieve per request
-            page (int): ID of the page to return (starts with page 1)
-            as_list (bool): If set to False and no pagination option is
-                defined, return a generator instead of a list
-            **kwargs: Extra options to send to the server (e.g. sudo)
-
-        Raises:
-            GitlabAuthenticationError: If authentication is not correct
-            GitlabListError: If the server failed to perform the request
-
-        Returns:
-            list(Runner): a list of runners matching the scope.
-        """
-        path = "/runners/all"
-        query_data = {}
-        if scope is not None:
-            query_data["scope"] = scope
-        obj = self.gitlab.http_list(path, query_data, **kwargs)
-        return [self._obj_cls(self, item) for item in obj]
-
-    @cli.register_custom_action("RunnerManager", ("token",))
-    @exc.on_http_error(exc.GitlabVerifyError)
-    def verify(self, token, **kwargs):
-        """Validates authentication credentials for a registered Runner.
-
-        Args:
-            token (str): The runner's authentication token
-            **kwargs: Extra options to send to the server (e.g. sudo)
-
-        Raises:
-            GitlabAuthenticationError: If authentication is not correct
-            GitlabVerifyError: If the server failed to verify the token
-        """
-        path = "/runners/verify"
-        post_data = {"token": token}
-        self.gitlab.http_post(path, post_data=post_data, **kwargs)
-
-
-class Todo(ObjectDeleteMixin, RESTObject):
-    @cli.register_custom_action("Todo")
-    @exc.on_http_error(exc.GitlabTodoError)
-    def mark_as_done(self, **kwargs):
-        """Mark the todo as done.
-
-        Args:
-            **kwargs: Extra options to send to the server (e.g. sudo)
-
-        Raises:
-            GitlabAuthenticationError: If authentication is not correct
-            GitlabTodoError: If the server failed to perform the request
-        """
-        path = "%s/%s/mark_as_done" % (self.manager.path, self.id)
-        server_data = self.manager.gitlab.http_post(path, **kwargs)
-        self._update_attrs(server_data)
-
-
-class TodoManager(ListMixin, DeleteMixin, RESTManager):
-    _path = "/todos"
-    _obj_cls = Todo
-    _list_filters = ("action", "author_id", "project_id", "state", "type")
-
-    @cli.register_custom_action("TodoManager")
-    @exc.on_http_error(exc.GitlabTodoError)
-    def mark_all_as_done(self, **kwargs):
-        """Mark all the todos as done.
-
-        Args:
-            **kwargs: Extra options to send to the server (e.g. sudo)
-
-        Raises:
-            GitlabAuthenticationError: If authentication is not correct
-            GitlabTodoError: If the server failed to perform the request
-
-        Returns:
-            int: The number of todos maked done
-        """
-        result = self.gitlab.http_post("/todos/mark_as_done", **kwargs)
-
-
-class GeoNode(SaveMixin, ObjectDeleteMixin, RESTObject):
-    @cli.register_custom_action("GeoNode")
-    @exc.on_http_error(exc.GitlabRepairError)
-    def repair(self, **kwargs):
-        """Repair the OAuth authentication of the geo node.
-
-        Args:
-            **kwargs: Extra options to send to the server (e.g. sudo)
-
-        Raises:
-            GitlabAuthenticationError: If authentication is not correct
-            GitlabRepairError: If the server failed to perform the request
-        """
-        path = "/geo_nodes/%s/repair" % self.get_id()
-        server_data = self.manager.gitlab.http_post(path, **kwargs)
-        self._update_attrs(server_data)
-
-    @cli.register_custom_action("GeoNode")
-    @exc.on_http_error(exc.GitlabGetError)
-    def status(self, **kwargs):
-        """Get the status of the geo node.
-
-        Args:
-            **kwargs: Extra options to send to the server (e.g. sudo)
-
-        Raises:
-            GitlabAuthenticationError: If authentication is not correct
-            GitlabGetError: If the server failed to perform the request
-
-        Returns:
-            dict: The status of the geo node
-        """
-        path = "/geo_nodes/%s/status" % self.get_id()
-        return self.manager.gitlab.http_get(path, **kwargs)
-
-
-class GeoNodeManager(RetrieveMixin, UpdateMixin, DeleteMixin, RESTManager):
-    _path = "/geo_nodes"
-    _obj_cls = GeoNode
-    _update_attrs = (
-        tuple(),
-        ("enabled", "url", "files_max_capacity", "repos_max_capacity"),
-    )
-
-    @cli.register_custom_action("GeoNodeManager")
-    @exc.on_http_error(exc.GitlabGetError)
-    def status(self, **kwargs):
-        """Get the status of all the geo nodes.
-
-        Args:
-            **kwargs: Extra options to send to the server (e.g. sudo)
-
-        Raises:
-            GitlabAuthenticationError: If authentication is not correct
-            GitlabGetError: If the server failed to perform the request
-
-        Returns:
-            list: The status of all the geo nodes
-        """
-        return self.gitlab.http_list("/geo_nodes/status", **kwargs)
-
-    @cli.register_custom_action("GeoNodeManager")
-    @exc.on_http_error(exc.GitlabGetError)
-    def current_failures(self, **kwargs):
-        """Get the list of failures on the current geo node.
-
-        Args:
-            **kwargs: Extra options to send to the server (e.g. sudo)
-
-        Raises:
-            GitlabAuthenticationError: If authentication is not correct
-            GitlabGetError: If the server failed to perform the request
-
-        Returns:
-            list: The list of failures
-        """
-        return self.gitlab.http_list("/geo_nodes/current/failures", **kwargs)
-
-
-class Application(ObjectDeleteMixin, RESTObject):
-    _url = "/applications"
-    _short_print_attr = "name"
-
-
-class ApplicationManager(ListMixin, CreateMixin, DeleteMixin, RESTManager):
-    _path = "/applications"
-    _obj_cls = Application
-    _create_attrs = (("name", "redirect_uri", "scopes"), ("confidential",))
-    _types = {"scopes": types.ScopesListAttribute}
-=======
-ACCESS_OWNER = 50
->>>>>>> aa132149
+ACCESS_OWNER = 50